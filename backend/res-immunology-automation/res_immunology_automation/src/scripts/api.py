import os
from urllib import response
from fastapi import FastAPI, HTTPException, Depends, BackgroundTasks
from fastapi.middleware.cors import CORSMiddleware
from pydantic import BaseModel
from typing import Optional, List, Dict, Any
from dependencies import get_neo4j_driver
from collections import defaultdict
from graphrag_service import get_graphrag_answer, fetch_text_chunks
from component_services.disease_profile_services import (
    create_adjacency_list,
    create_reverse_adjacency_list,
    find_ancestors, find_descendants, 
    extract_data_by_ids, fetch_gtr_records
)
import uvicorn
import logging
from graphrag_service import get_redis
from redis import Redis
import json, csv
import requests
from typing import *
from gql_variables import DiseaseAnnotationQueryVariables, SearchQuery
from gql_queries import TargetExpressionQuery
from os import getenv
from services import (
    parse_target_introduction,
    parse_target_description,
    parse_taxonomy,
    parse_targetability,
    parse_gene_map,
    parse_tractability,
    parse_gene_ontology,
    parse_mouse_phenotypes,
    parse_paralogs,
    parse_protein_expression,
    parse_subcellular,
    # parse_knowndrugs,
    parse_publications,
    fetch_and_parse_diseases_known_drugs,
    fetch_and_parse_publications_for_target,
    parse_knowndrugs_all,
    # fetch_disease_profile,
    # parse_disease_association,
    # parse_safety_events,
)
from api_models import TargetRequest, GraphRequest, DiseaseRequest, SearchQueryModel, DiseasesRequest, \
    SearchRequest, TargetOnlyRequest,ExcelExportRequest, DiseaseDrugsMapping, DiseaseRequestOnto
from utils import format_for_cytoscape, get_efo_id, find_disease_id_by_name, send_graphql_request, \
    save_response_to_file, load_response_from_file, calculate_expiry_date, add_years, \
    save_big_response_to_file, \
    get_associated_targets,get_mouse_phenotypes,fetch_all_publications,get_exact_synonyms, \
    get_conver_later_strapi,get_target_indication_pairs_strapi,enrich_disease_pathway_results, \
    add_pipeline_indication_records,fetch_nct_titles, fetch_nct_data
from dependencies import get_neo4j_driver
from target_analyzer import TargetAnalyzer
from db.database import get_db, engine, Base, SessionLocal
from sqlalchemy.orm import Session
from db.models import Target, Disease, TargetDisease, DiseaseDossierStatus, TargetDossierStatus
from component_services.market_intelligence_service import extract_nct_ids, fetch_data_for_diseases, \
    get_key_influencers_by_disease,filter_indication_records_by_synonyms,get_pmids_for_nct_ids, \
    add_outcome_status,get_indication_pipeline_strapi,get_disease_pmid_nct_mapping, \
    get_pmids_for_nct_ids_target_pipeline,add_outcome_status_target_pipeline, \
    remove_duplicates,remove_duplicates_from_indication_pipeline,get_outcome_status_openai, \
    fetch_drug_warning_data, resolve_chembl_id_from_name, get_patient_advocacy_group_by_disease, \
    get_target_pipeline_strapi_all,fetch_patient_stories_from_source,fetch_kol_videos_from_source

    # get_target_pipeline_strapi
from component_services.evidence_services import build_query, get_geo_data_for_diseases,fetch_mouse_models,\
    fetch_and_filter_figures_by_disease_and_pmids,fetch_mouse_model_data_alliancegenome,\
    get_top_10_literature_helper,add_platform_name,add_study_type, add_sample_type, get_mesh_term_for_disease, build_query_target
from component_services.disease_profile_llm import disease_interpreter
from component_services.target_services import find_matching_screens_for_target,fetch_subcellular_locations
from fastapi.testclient import TestClient
from fastapi.security import OAuth2PasswordRequestForm
from login_utils import create_access_token,authenticate_user,ACCESS_TOKEN_EXPIRE_MINUTES,get_current_user_role
from fastapi import status
from datetime import datetime, timedelta
from component_services.evidence_services import search_pubmed,search_pubmed_target, \
    fetch_literature_details_in_batches,get_network_biology_strapi
from component_services.disease_profile_services import get_disease_description_strapi
from component_services.excel_export import process_data_and_return_file_rna,process_pipeline_data, \
    process_mouse_studies,process_patent_data,process_model_studies,process_target_pipeline, \
    process_cover_letter_list_excel, tsv_to_json, process_gwas_excel, process_gtr_excel, \
    process_kol_excel,process_pag_excel, process_site_investigators_excel,process_literature_excel, \
    process_patientStories_excel,process_target_literature_excel,process_kol_videos
from fastapi.responses import FileResponse
from cache_results import cache_all_data
from component_services.genomics_services import fetch_pgs_data
from component_services.entity_search_services import lexical_phenotype_search, get_db_connection, \
    get_gene_search_db_connection, lexical_gene_search
import duckdb
from duckdb import DuckDBPyConnection
from component_services.gwas_services import get_gwas_studies
from component_services.locus_zoom_services import load_data
from fastapi.staticfiles import StaticFiles
from starlette.responses import FileResponse
from fastapi.responses import FileResponse
import time
import threading
from threading import Lock
import asyncio
import httpx
import tzlocal



app = FastAPI()

client = TestClient(app)


SERP_API_KEY: str = os.getenv('SERP_API_KEY')
SERP_API_URL: str = "https://serpapi.com/search.json"
GWAS_DATA_DIR = "/app/res-immunology-automation/res_immunology_automation/src/gwas_data"


logger = logging.getLogger(__name__)
logging.basicConfig(level=logging.INFO)

app.add_middleware(
    CORSMiddleware,
    allow_origins=["*"],
    allow_credentials=True,
    allow_methods=["*"],
    allow_headers=["*"],
)

app.mount("/gwas-data", StaticFiles(directory=GWAS_DATA_DIR), name="gwas-data")



@app.on_event("startup")
async def startup():
    # This will create the tables for all models defined with Base
    Base.metadata.create_all(bind=engine)


# def get_redis() -> Redis:
#     return Redis(host='redis', port=6379, decode_responses=True)
########################## Setting Rate Limit Locks #######################
rate_limited_until = 0
rate_limited_lock = Lock()
RATE_LIMIT = 300
WAIT_TIME = 200


pending_tasks = []
task_started = False

def is_rate_limited() -> bool:
    """Check if the system is currently rate-limited."""
    global rate_limited_until
    return time.time() < rate_limited_until


def set_rate_limit(duration: int):
    """Set the rate limit for a specified duration."""
    global rate_limited_until
    with rate_limited_lock:
        rate_limited_until = time.time() + duration

############################################################################

def generate_cache_key(endpoint: str, target: str, diseases: List[str] = None) -> str:
    if diseases is None:
        diseases_str = ""
    else:
        diseases_str = "_".join(diseases)

    return f"{endpoint}:{target}:{diseases_str}"


async def get_cached_response(redis: Redis, key: str):
    cached_response = redis.json().get(key)
    if cached_response:
        # logger.log("")
        # return json.loads(cached_response)
        return cached_response
    return None


async def set_cached_response(redis: Redis, key: str, response: dict):
    #redis.set(key, json.dumps(response), ex=expiry)
    redis.json().set(key, "$", response)


def validate_target_and_diseases(request: TargetRequest, require_diseases: bool = False):
    target = request.target.strip()
    diseases = request.diseases

    if not target:
        raise HTTPException(status_code=400, detail="Target gene name is required.")

    if require_diseases and not diseases:
        raise HTTPException(status_code=400, detail="At least one disease must be provided.")

    return target, diseases


@app.get("/")
async def read_root():
    return {"message": "Backend is running"}

@app.get("/api/download/{file_path}")
async def download_file(file_path: str):
   
    full_path = os.path.join(GWAS_DATA_DIR, file_path)
    if os.path.isfile(full_path):
        return FileResponse(path=full_path, filename=os.path.basename(full_path))
    else:
        raise HTTPException(status_code=404, detail="File not found")


#################################### Build Dossier ##############################################

@app.post("/dossier/dossier-status/", tags = ["Dossier Status"])
async def get_dossier_status(request: TargetRequest, db: Session = Depends(get_db)):
    try:
        diseases = [disease.lower() for disease in request.diseases]
        target = request.target.lower().strip()

        # {"procesed" :[{"target" : <target> , "diseases": [obesity]], error: [{"target" : <target> , "diseases": [T2D]], "processing: []}
        cached_records = []
        building_dossier = []
        local_time = datetime.now(tzlocal.get_localzone())
        record = {}

        errors = []
        processed_target = None
        pending_target = None
        processed_diseases = []
        pending_diseases = []
                
        if target != "":
            if len(diseases):
                
                for disease in diseases:
                    target_record = db.query(TargetDossierStatus).filter_by(target=target, disease=disease).first()
                    disease_record = db.query(DiseaseDossierStatus).filter_by(disease=f"{disease}").first()
                    target_only_record = db.query(TargetDossierStatus).filter_by(target=target, disease="no-disease").first()

                    # if both records are existing in Disease and Target Status table
                    if target_record is not None and disease_record is not None: 
                        target_status: str = target_record.status
                        disease_status: str = disease_record.status
                        if target_status == 'processed' and disease_status  == 'processed':
                            processed_target = target
                            processed_diseases.append(disease) 
                        elif target_status in ['processing','submitted','error'] or disease_status in ['processing','submitted','error']:
                            pending_target = target
                            pending_diseases.append(disease)

                    else:
                        if target_record is None:
                            new_target_record = TargetDossierStatus(target=target, disease=disease, status="submitted", creation_time=local_time)

                            pending_target = target
                            db.add(new_target_record)
                            db.commit()  # Commit the transaction to save the record to the database
                            db.refresh(new_target_record)
                        if disease_record is None:
                            new_disease_record = DiseaseDossierStatus(disease=f"{disease}",
                                            status="submitted",  creation_time=local_time)  # Create a new instance of the identified model
                            # Add the new record to the session
                            db.add(new_disease_record)
                            db.commit()  # Commit the transaction to save the record to the database
                            db.refresh(new_disease_record) 
                        
                        if target_only_record is None:
                            target_only_record = TargetDossierStatus(target=target, disease='no-disease', status="submitted", creation_time=local_time)
                            db.add(target_only_record)
                            db.commit()
                            db.refresh(target_only_record)

                        logging.info(f"added record for target {target} and disease {disease}")
                        pending_diseases.append(disease)
                
                if len(processed_diseases):
                    cached_records.append({'target': processed_target, 'diseases': processed_diseases})
                if len(pending_diseases):
                    building_dossier.append({'target': pending_target, 'diseases': pending_diseases})
            
            else:
                target_record = db.query(TargetDossierStatus).filter_by(target=target, disease='no-disease').first()
                record = {'target': target,'diseases': diseases}

                if target_record is not None:
                    cache_status: str = target_record.status
                    if cache_status == 'processed':
                        # cached_records.append(record) 
                        processed_target = target

                    elif cache_status in ['processing','submitted','error']:
                        # building_dossier.append(record) 
                        pending_target = target

                else:
                    target_only_record = TargetDossierStatus(target=target, disease='no-disease', status="submitted", creation_time=local_time)
                    db.add(target_only_record)
                    db.commit()  # Commit the transaction to save the record to the database
                    db.refresh(target_only_record)
                    # building_dossier.append(record) 
                    pending_target = target
                
                if processed_target:
                    cached_records.append({'target': processed_target, 'diseases': processed_diseases})
                if pending_target:
                    building_dossier.append({'target': pending_target, 'diseases': pending_diseases})
            
 
        if target == "":
            processed_diseases = []
            pending_diseases = []
            for disease in diseases:
                disease = disease.lower().strip()

                disease_record = db.query(DiseaseDossierStatus).filter_by(disease=f"{disease}").first()
                if disease_record is not None:
                    cache_status: str = disease_record.status
                    if cache_status == 'processed':
                        processed_diseases.append(disease) 
                    elif cache_status in ['processing','submitted','error']:
                        pending_diseases.append(disease) 
                                
                else:
                    new_record = DiseaseDossierStatus(disease=f"{disease}",
                                        status="submitted", creation_time=local_time)  # Create a new instance of the identified model
                    db.add(new_record)  # Add the new record to the session
                    db.commit()  # Commit the transaction to save the record to the database
                    db.refresh(new_record) 
                    logging.info(f"added record for disease {disease}")
                    pending_diseases.append(disease)

            if len(processed_diseases):
                cached_records.append({'target': target, 'diseases': processed_diseases})
            
            if len(pending_diseases):
                building_dossier.append({'target': target, 'diseases': pending_diseases})

    except Exception as e:
        raise HTTPException(status_code=500, detail=str(e))    
    
    return {"cached":cached_records, "building": building_dossier}


dossier_semaphore = asyncio.Semaphore(1)
@app.get("/dossier/dashboard/", tags = ["Dossier Status"])
async def get_dossier_dashboard(db: Session = Depends(get_db)):
    try:
        response = {}

        def fetch_records_by_status(job_type, record_status: str) -> List[Dict[str, str]]:
            all_records = []
            records = db.query(job_type).filter_by(status=record_status).all()
            for record in records:
                data = {'target': None, 'disease': None}
                if job_type.__tablename__ == "target_dossier_status":
                    data['target'] = record.target
                data['disease'] = record.disease
                data['submission_time'] = record.submission_time
                data['processed_time'] = record.processed_time
                data['error_count'] = record.error_count
                all_records.append(data)
            return all_records
        
        status_list = ['submitted', 'processing', 'processed', 'error']
        job_types = [DiseaseDossierStatus, TargetDossierStatus]
        for job_type in job_types:
            for status in status_list:
                if status not in response:
                    response[status] = []
                response[status].extend(fetch_records_by_status(job_type, status))

        

    except Exception as e:
        raise HTTPException(status_code=500, detail=str(e))    
    
    return response
#################################### target details page ##############################################


@app.post("/target-profile/details/", tags=["Target Profile"])
async def get_target_details(request: TargetOnlyRequest, redis: Redis = Depends(get_redis),
                             db: Session = Depends(get_db)):
    target: str = request.target.strip().lower()
    key: str = f"/target-profile/details/:{target}"
    endpoint: str = "/target-profile/details/"

    # Directory to store the cached JSON file
    cache_dir: str = "cached_data_json/target"
    os.makedirs(cache_dir, exist_ok=True)  # Ensure the directory exists

    # File path for the JSON response
    file_path: str = os.path.join(cache_dir, f"{target}.json")

    target_record = db.query(Target).filter_by(id=target).first()
    # 1. Check if the cached JSON file exists
    if target_record is not None:
        cached_file_path: str = target_record.file_path
        print(f"Loading cached response from file: {cached_file_path}")
        cached_responses: Dict = load_response_from_file(cached_file_path)

        # Check if the endpoint response exists in the cached data
        if f"{endpoint}" in cached_responses:
            print(f"Returning cached response from file: {cached_file_path}")
            return cached_responses[f"{endpoint}"]

    cached_response_redis = await get_cached_response(redis, key)
    if cached_response_redis:
        print("Returning redis cached response")
        return cached_response_redis

    analyzer = TargetAnalyzer(target)

    try:
        introduction = analyzer.get_target_introduction()
        description = analyzer.get_target_description()
        taxonomy = analyzer.get_target_introduction()

        parsed_introduction = parse_target_introduction(introduction)
        parsed_description = parse_target_description(description)
        parsed_taxonomy = parse_taxonomy(taxonomy)

        target_details = {
            "ensembl_id": analyzer.ensembl_id,
            "hgnc_id": analyzer.hgnc_id,
            "uniprot_id": analyzer.uniprot_id
        }
        response = {
            "target_details": target_details,
            "introduction": parsed_introduction,
            "summary_and_characteristics": parsed_description,
            "taxonomy": parsed_taxonomy,
        }
        await set_cached_response(redis, key, response)

        if target_record is not None:
            cached_responses = load_response_from_file(cached_file_path)
        else:
            cached_responses = {}

        cached_responses[f"{endpoint}"] = response

        if target_record is None:
            save_response_to_file(file_path, cached_responses)
            new_record = Target(id=target, file_path=file_path)  # Create a new instance of the identified model
            db.add(new_record)  # Add the new record to the session
            db.commit()  # Commit the transaction to save the record to the database
            db.refresh(new_record)  # Refresh the instance to reflect any changes from the DB (like auto-generated
            # fields)
            print(f"Record with ID {target} added to the target table.")
        else:
            save_response_to_file(cached_file_path, cached_responses)

        return response
    except Exception as e:
        raise HTTPException(status_code=500, detail=str(e))


@app.post("/target-profile/ontology/", tags=["Target Profile"])
async def get_ontology(request: TargetOnlyRequest, redis: Redis = Depends(get_redis), db: Session = Depends(get_db)):
    target: str = request.target.strip().lower()
    key: str = f"/target-profile/ontology/:{target}"
    endpoint: str = "/target-profile/ontology/"

    # Directory to store the cached JSON file
    cache_dir: str = "cached_data_json/target"
    os.makedirs(cache_dir, exist_ok=True)  # Ensure the directory exists

    # File path for the JSON response
    file_path: str = os.path.join(cache_dir, f"{target}.json")

    target_record = db.query(Target).filter_by(id=target).first()
    # 1. Check if the cached JSON file exists
    if target_record is not None:
        cached_file_path: str = target_record.file_path
        print(f"Loading cached response from file: {cached_file_path}")
        cached_responses: Dict = load_response_from_file(cached_file_path)

        # Check if the endpoint response exists in the cached data
        if f"{endpoint}" in cached_responses:
            print(f"Returning cached response from file: {cached_file_path}")
            return cached_responses[f"{endpoint}"]

    cached_response_redis = await get_cached_response(redis, key)
    if cached_response_redis:
        print("Returning redis cached response")
        return cached_response_redis

    analyzer = TargetAnalyzer(target)
    try:
        ontology = analyzer.get_target_ontology()
        parsed_ontology = parse_gene_ontology(ontology)
        response = {
            "ontology": parsed_ontology
        }

        await set_cached_response(redis, key, response)

        if target_record is not None:
            cached_responses = load_response_from_file(cached_file_path)
        else:
            cached_responses = {}

        cached_responses[f"{endpoint}"] = response

        if target_record is None:
            save_response_to_file(file_path, cached_responses)
            new_record = Target(id=target, file_path=file_path)  # Create a new instance of the identified model
            db.add(new_record)  # Add the new record to the session
            db.commit()  # Commit the transaction to save the record to the database
            db.refresh(new_record)  # Refresh the instance to reflect any changes from the DB (like auto-generated
            # fields)
            print(f"Record with ID {target} added to the target table.")
        else:
            save_response_to_file(cached_file_path, cached_responses)

        return response
    except Exception as e:
        raise HTTPException(status_code=500, detail=str(e))


@app.post("/target-profile/protein-expressions/", tags=["Target Profile"])
async def get_protein_expressions(request: TargetOnlyRequest, redis: Redis = Depends(get_redis),
                                  db: Session = Depends(get_db)):
    target: str = request.target.strip().lower()
    key: str = f"/target-profile/protein-expressions/:{target}"
    endpoint: str = "/target-profile/protein-expressions/"

    # Directory to store the cached JSON file
    cache_dir: str = "cached_data_json/target"
    os.makedirs(cache_dir, exist_ok=True)  # Ensure the directory exists

    # File path for the JSON response
    file_path: str = os.path.join(cache_dir, f"{target}.json")

    target_record = db.query(Target).filter_by(id=target).first()
    # 1. Check if the cached JSON file exists
    if target_record is not None:
        cached_file_path: str = target_record.file_path
        print(f"Loading cached response from file: {cached_file_path}")
        cached_responses: Dict = load_response_from_file(cached_file_path)

        # Check if the endpoint response exists in the cached data
        if f"{endpoint}" in cached_responses:
            print(f"Returning cached response from file: {cached_file_path}")
            return cached_responses[f"{endpoint}"]

    cached_response_redis = await get_cached_response(redis, key)
    if cached_response_redis:
        print("Returning redis cached response")
        return cached_response_redis

    analyzer = TargetAnalyzer(target)
    try:
        expressions = analyzer.get_differential_rna_and_protein_expression()
        parsed_protein_expressions = parse_protein_expression(expressions['data']['target']['expressions'])
        response = {
            "protein_expressions": parsed_protein_expressions
        }

        await set_cached_response(redis, key, response)

        if target_record is not None:
            cached_responses = load_response_from_file(cached_file_path)
        else:
            cached_responses = {}

        cached_responses[f"{endpoint}"] = response

        if target_record is None:
            save_response_to_file(file_path, cached_responses)
            new_record = Target(id=target, file_path=file_path)  # Create a new instance of the identified model
            db.add(new_record)  # Add the new record to the session
            db.commit()  # Commit the transaction to save the record to the database
            db.refresh(new_record)  # Refresh the instance to reflect any changes from the DB (like auto-generated
            # fields)
            print(f"Record with ID {target} added to the target table.")
        else:
            save_response_to_file(cached_file_path, cached_responses)

        return response
    except Exception as e:
        raise HTTPException(status_code=500, detail=str(e))


@app.post("/target-profile/subcellular/", tags=["Target Profile"])
async def get_subcellular(request: TargetOnlyRequest, redis: Redis = Depends(get_redis), db: Session = Depends(get_db)):
    target: str = request.target.strip().lower()
    key: str = f"/target-profile/subcellular/:{target}"
    endpoint: str = "/target-profile/subcellular/"

    # Directory to store the cached JSON file
    cache_dir: str = "cached_data_json/target"
    os.makedirs(cache_dir, exist_ok=True)  # Ensure the directory exists

    # File path for the JSON response
    file_path: str = os.path.join(cache_dir, f"{target}.json")

    target_record = db.query(Target).filter_by(id=target).first()
    # 1. Check if the cached JSON file exists
    if target_record is not None:
        cached_file_path: str = target_record.file_path
        print(f"Loading cached response from file: {cached_file_path}")
        cached_responses: Dict = load_response_from_file(cached_file_path)

        # Check if the endpoint response exists in the cached data
        if f"{endpoint}" in cached_responses:
            print(f"Returning cached response from file: {cached_file_path}")
            return cached_responses[f"{endpoint}"]

    cached_response_redis = await get_cached_response(redis, key)
    if cached_response_redis:
        print("Returning redis cached response")
        return cached_response_redis

    analyzer = TargetAnalyzer(target)
    try:
        uniprot_id: str=analyzer.get_uniprotkb_id(target)
        if not uniprot_id:
            response = {
            "subcellular": [],
            "subcellular_locations":[]
            }
        else:
            topology = analyzer.get_target_topology_features()
            if not topology:
                parsed_subcellular=[]
            else:
                parsed_subcellular = parse_subcellular(topology)
            response = {
                "subcellular": parsed_subcellular,
                "subcellular_locations":fetch_subcellular_locations(uniprot_id)
            }

        await set_cached_response(redis, key, response)

        if target_record is not None:
            cached_responses = load_response_from_file(cached_file_path)
        else:
            cached_responses = {}

        cached_responses[f"{endpoint}"] = response

        if target_record is None:
            save_response_to_file(file_path, cached_responses)
            new_record = Target(id=target, file_path=file_path)  # Create a new instance of the identified model
            db.add(new_record)  # Add the new record to the session
            db.commit()  # Commit the transaction to save the record to the database
            db.refresh(new_record)  # Refresh the instance to reflect any changes from the DB (like auto-generated
            # fields)
            print(f"Record with ID {target} added to the target table.")
        else:
            save_response_to_file(cached_file_path, cached_responses)
        return response
    except Exception as e:
        raise HTTPException(status_code=500, detail=str(e))


@app.post("/target-profile/anatomical-system/", tags=["Target Profile"])
async def get_anatomy(request: TargetOnlyRequest, redis: Redis = Depends(get_redis), db: Session = Depends(get_db)):
    target: str = request.target.strip().lower()
    key: str = f"/target-profile/anatomical-system/:{target}"
    endpoint: str = "/target-profile/anatomical-system/"

    # Directory to store the cached JSON file
    cache_dir: str = "cached_data_json/target"
    os.makedirs(cache_dir, exist_ok=True)  # Ensure the directory exists

    # File path for the JSON response
    file_path: str = os.path.join(cache_dir, f"{target}.json")

    target_record = db.query(Target).filter_by(id=target).first()
    # 1. Check if the cached JSON file exists
    if target_record is not None:
        cached_file_path: str = target_record.file_path
        print(f"Loading cached response from file: {cached_file_path}")
        cached_responses: Dict = load_response_from_file(cached_file_path)

        # Check if the endpoint response exists in the cached data
        if f"{endpoint}" in cached_responses:
            print(f"Returning cached response from file: {cached_file_path}")
            return cached_responses[f"{endpoint}"]

    cached_response_redis = await get_cached_response(redis, key)
    if cached_response_redis:
        print("Returning redis cached response")
        return cached_response_redis

    analyzer = TargetAnalyzer(target)
    try:
        ensemble_id: str = analyzer.get_ensembl_id(target)
        print("ensemble_id: ", ensemble_id)

        ot_api_url: str = "https://api.platform.opentargets.org/api/v4/graphql"

        variables: dict = {"ensemblId": ensemble_id}

        # Make a POST request to the GraphQL API
        response = requests.post(
            ot_api_url,
            json={"query": TargetExpressionQuery, "variables": variables}
        )
        response = response.json()

        await set_cached_response(redis, key, response)

        if target_record is not None:
            cached_responses = load_response_from_file(cached_file_path)
        else:
            cached_responses = {}

        cached_responses[f"{endpoint}"] = response

        if target_record is None:
            save_response_to_file(file_path, cached_responses)
            new_record = Target(id=target, file_path=file_path)  # Create a new instance of the identified model
            db.add(new_record)  # Add the new record to the session
            db.commit()  # Commit the transaction to save the record to the database
            db.refresh(new_record)  # Refresh the instance to reflect any changes from the DB (like auto-generated
            # fields)
            print(f"Record with ID {target} added to the target table.")
        else:
            save_response_to_file(cached_file_path, cached_responses)
        return response
    except Exception as e:
        raise HTTPException(status_code=500, detail=str(e))


@app.post("/target-profile/protein-structure/", tags=["Target Profile"])
async def get_protein_structure(request: TargetOnlyRequest, redis: Redis = Depends(get_redis),
                                db: Session = Depends(get_db)):
    target: str = request.target.strip().lower()
    key: str = f"/target-profile/protein-structure/:{target}"
    endpoint: str = "/target-profile/protein-structure/"

    # Directory to store the cached JSON file
    cache_dir: str = "cached_data_json/target"
    os.makedirs(cache_dir, exist_ok=True)  # Ensure the directory exists

    # File path for the JSON response
    file_path: str = os.path.join(cache_dir, f"{target}.json")

    target_record = db.query(Target).filter_by(id=target).first()
    # 1. Check if the cached JSON file exists
    if target_record is not None:
        cached_file_path: str = target_record.file_path
        print(f"Loading cached response from file: {cached_file_path}")
        cached_responses: Dict = load_response_from_file(cached_file_path)

        # Check if the endpoint response exists in the cached data
        if f"{endpoint}" in cached_responses:
            print(f"Returning cached response from file: {cached_file_path}")
            return cached_responses[f"{endpoint}"]

    cached_response_redis = await get_cached_response(redis, key)
    if cached_response_redis:
        print("Returning redis cached response")
        return cached_response_redis

    analyzer = TargetAnalyzer(target)
    try:
        uniprot_id: str = analyzer.get_uniprotkb_id(target)
        print("uniprot_id: ", uniprot_id)

        ebi_protein_api_url: str = "https://www.ebi.ac.uk/proteins/api/proteins/"
        request_url: str = f"{ebi_protein_api_url}{uniprot_id}"

        # Make a POST request to the GraphQL API
        response = requests.get(request_url)
        response = response.json()

        await set_cached_response(redis, key, response)

        if target_record is not None:
            cached_responses = load_response_from_file(cached_file_path)
        else:
            cached_responses = {}

        cached_responses[f"{endpoint}"] = response

        if target_record is None:
            save_response_to_file(file_path, cached_responses)
            new_record = Target(id=target, file_path=file_path)  # Create a new instance of the identified model
            db.add(new_record)  # Add the new record to the session
            db.commit()  # Commit the transaction to save the record to the database
            db.refresh(new_record)  # Refresh the instance to reflect any changes from the DB (like auto-generated
            # fields)
            print(f"Record with ID {target} added to the target table.")
        else:
            save_response_to_file(cached_file_path, cached_responses)
        return response
    except Exception as e:
        raise HTTPException(status_code=500, detail=str(e))


#################################### market intelligence page ##############################################
# semaphore = asyncio.Semaphore(1)
# @app.post("/market-intelligence/target-pipeline-semaphore/", tags=["Market Intelligence"])
# async def get_target_pipeline_semaphore(request: TargetRequest, redis: Redis = Depends(get_redis), db: Session = Depends(get_db)):
#     try:
#         async with semaphore:  # This will block concurrent requests
#             print(f"lock applied and processing {request.diseases}")
#             response =  await get_target_pipeline(request, redis, db)
#             print("lock removed")
#     except Exception as e:
#         raise e
#     return response


# @app.post("/market-intelligence/target-pipeline/", tags=["Market Intelligence"])
# async def get_target_pipeline(request: TargetRequest, redis: Redis = Depends(get_redis), db: Session = Depends(get_db)):
#     target, diseases = validate_target_and_diseases(request, require_diseases=True)
#     key = generate_cache_key("/market-intelligence/target-pipeline/", request.target, request.diseases)
#     target: str = request.target.strip().lower()
#     diseases: List[str] = [d.strip().lower().replace(" ", "_") for d in request.diseases]

#     endpoint: str = "/market-intelligence/target-pipeline/"
#     # Directory to store the cached JSON file
#     cache_dir: str = "cached_data_json/target_disease"
#     os.makedirs(cache_dir, exist_ok=True)  # Ensure the directory exists

#     # File path for the JSON response
#     # file_path: str = os.path.join(cache_dir, f"{target}.json")
#     cached_diseases: Set[str] = set()
#     cached_data: List = []
#     for disease in diseases:
#         target_disease_record = db.query(TargetDisease).filter_by(id=f"{target}-{disease}").first()
#         # 1. Check if the cached JSON file exists
#         if target_disease_record is not None:
#             cached_file_path: str = target_disease_record.file_path
#             print(f"Loading cached response from file: {cached_file_path}")
#             cached_responses: Dict = load_response_from_file(cached_file_path)

#             # Check if the endpoint response exists in the cached data
#             if f"{endpoint}" in cached_responses:
#                 cached_diseases.add(disease)
#                 print(f"Returning cached response from file: {cached_file_path}")
#                 cached_data.extend(cached_responses[f"{endpoint}"]["target_pipeline"])

#     # filtering diseases whose response is not present in the json file
#     filtered_diseases = [disease for disease in diseases if disease not in cached_diseases]
#     print("filtered_diseases: ", filtered_diseases)
#     if len(filtered_diseases) == 0:  # all pairs fo target and disease already present in the json file
#         response = {"target_pipeline": cached_data}
#         print("All pair of target and disease already present in cached json files,returning cached response")
#         await set_cached_response(redis, key, response)
#         return response

#     redis_cached_response = await get_cached_response(redis, key)
#     if redis_cached_response:
#         print("Returning redis cached response")
#         return redis_cached_response

#     analyzer = TargetAnalyzer(target)

#     try:
#         if is_rate_limited():
#             remaining_time = int(rate_limited_until - time.time())
#             raise HTTPException(status_code=429, detail=f"Rate limit in effect. Try again after {remaining_time} seconds.")

#         knowndrugs = analyzer.get_known_drugs()
#         target_pipeline = parse_knowndrugs(knowndrugs, [disease.replace('_', ' ') for disease in
#                                                         filtered_diseases])  # only pass the disease for which data is
#         print("parse_knowndrugs\n")
#         strapi_results=get_target_pipeline_strapi([disease.replace('_', ' ') for disease in
#                                                         filtered_diseases],target)
#         target_pipeline.extend(strapi_results)
#         print("Added strapi results\n")
#         for entry in target_pipeline:
#             entry["NctIdTitleMapping"]=fetch_nct_titles([url.split("/")[-1] for url in entry.get("Source URLs",[])])
#         disease_pmid_nct_mapping=get_disease_pmid_nct_mapping([disease.replace('_', ' ') for disease in
#                                                         filtered_diseases])
#         print("get_disease_pmid_nct_mapping\n")
#         print(disease_pmid_nct_mapping)
#         target_pipeline=get_pmids_for_nct_ids_target_pipeline(target_pipeline,disease_pmid_nct_mapping)
#         print("get_pmids_for_nct_ids_target_pipeline\n")
#         target_pipeline=add_outcome_status_target_pipeline(target_pipeline)
#         print("add_outcome_status_target_pipeline\n")
#         # not cached in json file
#         print("target_pipeline:", target_pipeline)

#         for record in target_pipeline:
#             disease: str = record["Disease"].strip().lower().replace(" ", "_")
#             target_disease_record = db.query(TargetDisease).filter_by(id=f"{target}-{disease}").first()
#             file_path: str = os.path.join(cache_dir, f"{target}-{disease}.json")

#             # now add the response of each of the disease into lookup table.
#             if target_disease_record is not None:
#                 cached_file_path: str = target_disease_record.file_path
#                 cached_responses = load_response_from_file(cached_file_path)
#             else:
#                 cached_responses = {}

#             # Check if 'target_pipeline' exists for the given endpoint
#             if f"{endpoint}" in cached_responses and "target_pipeline" in cached_responses[f"{endpoint}"]:
#                 # If it exists, append the record to the existing list
#                 cached_responses[f"{endpoint}"]["target_pipeline"].append(record)
#             else:
#                 # If 'target_pipeline' doesn't exist, initialize it with the record in a new list
#                 cached_responses[f"{endpoint}"] = {"target_pipeline": [record]}

#             if target_disease_record is None:
#                 save_response_to_file(file_path, cached_responses)
#                 new_record = TargetDisease(id=f"{target}-{disease}",
#                                            file_path=file_path)  # Create a new instance of the identified model
#                 db.add(new_record)  # Add the new record to the session
#                 db.commit()  # Commit the transaction to save the record to the database
#                 db.refresh(new_record)  # Refresh the instance to reflect any changes from the DB (like auto-generated
#                 # fields)
#                 print(f"Record with ID {target}-{disease} added to the target_disease table.")
#             else:
#                 save_response_to_file(cached_file_path, cached_responses)

#         target_pipeline.extend(cached_data)
#         target_pipeline=remove_duplicates(target_pipeline)
#         response = {"target_pipeline": target_pipeline}

#         await set_cached_response(redis, key, response)
#         return response
#     except Exception as e:
#         status_code = getattr(e, "status_code", None)
#         if status_code == 429:
#             set_rate_limit(RATE_LIMIT)
#             raise e
#         raise HTTPException(status_code=500, detail=str(e))

semaphore = asyncio.Semaphore(1)
@app.post("/market-intelligence/target-pipeline-all-semaphore/", tags=["Market Intelligence"])
async def get_target_pipeline_all_semaphore(request: TargetRequest, redis: Redis = Depends(get_redis), db: Session = Depends(get_db), build_cache: bool=False):
    try:
        async with semaphore:  # This will block concurrent requests
            print(f"lock applied and processing {request.diseases}")
            response =  await get_target_pipeline_all(request, redis, db, build_cache)
            print("lock removed")
    except Exception as e:
        raise e
    return response


@app.post("/market-intelligence/target-pipeline-all/", tags=["Market Intelligence"])
async def get_target_pipeline_all(
    request: TargetRequest,
    redis: Redis = Depends(get_redis),
    db: Session = Depends(get_db),
    build_cache: bool = False
    ):
    # Validate and normalize target and diseases
    target = request.target.strip().lower()
    raw = request.diseases or []
    diseases = [d.strip().lower().replace(" ", "_") for d in raw if d and d.strip()]

    # Generate a unique cache key based on the request
    key = generate_cache_key("/market-intelligence/target-pipeline-all/", request.target, request.diseases)

    # Directories to store cached JSON files
    target_cache_dir = "cached_data_json/target"
    target_disease_cache_dir = "cached_data_json/target_disease"
    os.makedirs(target_cache_dir, exist_ok=True)
    os.makedirs(target_disease_cache_dir, exist_ok=True)

    # Paths to the target-specific JSON files
    target_file_path = os.path.join(target_cache_dir, f"{target}.json")

    # Define the endpoint variable upfront to avoid undefined errors
    endpoint = "/market-intelligence/target-pipeline-all/"

    # Step 1: Check filesystem cache first (target-disease*.json and target.json)
    cached_data = []
    cached_diseases = set()

    # Check target-disease*.json files for specific diseases
    for disease in diseases:
        disease_file_path = os.path.join(target_disease_cache_dir, f"{target}-{disease}.json")
        if os.path.exists(disease_file_path):
            print(f"Loading cached response from file: {disease_file_path}")
            cached_responses_disease = load_response_from_file(disease_file_path)
            if (
                endpoint in cached_responses_disease
                and "target_pipeline" in cached_responses_disease[endpoint]
                # and cached_responses_disease[endpoint]["target_pipeline"]  # Ensure target_pipeline is not empty
            ):
                disease_data = [
                    entry for entry in cached_responses_disease[endpoint]["target_pipeline"]
                    # if entry.get("Disease") and entry["Disease"].strip().lower().replace(" ", "_") == disease
                ]
                cached_data.extend(disease_data)
                cached_diseases.add(disease)
            else:
                print(f"Empty or invalid data in file: {disease_file_path}")

    # Check target.json for remaining diseases
    if os.path.exists(target_file_path):
        print(f"Loading cached response from file: {target_file_path}")
        cached_responses_target = load_response_from_file(target_file_path)
        if (
            endpoint in cached_responses_target
            and "target_pipeline" in cached_responses_target[endpoint]
            # and cached_responses_target[endpoint]["target_pipeline"]  # Ensure target_pipeline is not empty
        ):
            filtered_target_data = [
                entry for entry in cached_responses_target[endpoint]["target_pipeline"]
                # if not diseases or (entry.get("Disease") and entry["Disease"].strip().lower().replace(" ", "_") in diseases)
            ]
            cached_data.extend(filtered_target_data)
            cached_diseases.update({
                entry["Disease"].strip().lower().replace(" ", "_")
                for entry in filtered_target_data
            })

            # Save disease-specific data to target-disease.json files
            for disease in diseases:
                disease_file_path = os.path.join(target_disease_cache_dir, f"{target}-{disease}.json")
                disease_data = [
                    entry for entry in filtered_target_data
                    if entry.get("Disease") and entry["Disease"].strip().lower().replace(" ", "_") == disease
                ]
                cached_responses_disease = load_response_from_file(disease_file_path) if os.path.exists(disease_file_path) else {}
                if endpoint in cached_responses_disease and "target_pipeline" in cached_responses_disease[endpoint]:
                    cached_responses_disease[endpoint]["target_pipeline"].extend(disease_data)
                else:
                    cached_responses_disease[endpoint] = {"target_pipeline": disease_data}
                cached_responses_disease[endpoint]["target_pipeline"] = remove_duplicates(cached_responses_disease[endpoint]["target_pipeline"])
                save_response_to_file(disease_file_path, cached_responses_disease)
                print(f"Updated cached response in file: {disease_file_path}")
        else:
            print(f"Empty or invalid data in file: {target_file_path}")

    # If all diseases are cached in the filesystem, return the response
    # if diseases and len(cached_diseases) == len(diseases):
    #     response = {"target_pipeline": remove_duplicates(cached_data)}
    #     print("Returning cached response from filesystem")
    #     await set_cached_response(redis, key, response)  # Update Redis for faster access next time
    #     return response

    if len(diseases):
        filtered_diseases = [d for d in diseases if d not in cached_diseases]
        if len(filtered_diseases) == 0:
<<<<<<< HEAD
            response = {"target_pipeline": remove_duplicates(cached_data),
                        "available_diseases": ["all"] + list(cached_diseases)}
=======
            response = {"target_pipeline": remove_duplicates(cached_data)}
>>>>>>> 4ef89336
            print("Returning cached response from filesystem")
            # await set_cached_response(redis, key, response)  # Update Redis for faster access next time
            return response
    else:
        if len(cached_data) > 0:
<<<<<<< HEAD
            response = {"target_pipeline": remove_duplicates(cached_data),
                        "available_diseases": ["all"] + list(cached_diseases)}
=======
            response = {"target_pipeline": remove_duplicates(cached_data)}
>>>>>>> 4ef89336
            print("Returning cached response from filesystem")
            # await set_cached_response(redis, key, response)  # Update Redis for faster access next time
            return response


    # Step 2: Check Redis (after filesystem)
    # redis_cached_response = await get_cached_response(redis, key)
    # if redis_cached_response:
    #     print("Returning Redis cached response")

    #     # Ensure Redis response is not empty
    #     if redis_cached_response.get("target_pipeline"):
    #         # Save Redis data to filesystem to keep caches in sync
    #         if diseases:
    #             for disease in diseases:
    #                 disease_file_path = os.path.join(target_disease_cache_dir, f"{target}-{disease}.json")
    #                 disease_data = [
    #                     entry for entry in redis_cached_response["target_pipeline"]
    #                     if entry.get("Disease") and entry["Disease"].strip().lower().replace(" ", "_") == disease
    #                 ]
    #                 cached_responses_disease = load_response_from_file(disease_file_path) if os.path.exists(disease_file_path) else {}
    #                 if endpoint in cached_responses_disease and "target_pipeline" in cached_responses_disease[endpoint]:
    #                     cached_responses_disease[endpoint]["target_pipeline"].extend(disease_data)
    #                 else:
    #                     cached_responses_disease[endpoint] = {"target_pipeline": disease_data}
    #                 save_response_to_file(disease_file_path, cached_responses_disease)
    #                 print(f"Saved Redis data to file: {disease_file_path}")

    #         # Save to target.json
    #         cached_responses_target = load_response_from_file(target_file_path) if os.path.exists(target_file_path) else {}
    #         if endpoint in cached_responses_target and "target_pipeline" in cached_responses_target[endpoint]:
    #             cached_responses_target[endpoint]["target_pipeline"].extend(redis_cached_response["target_pipeline"])
    #         else:
    #             cached_responses_target[endpoint] = {"target_pipeline": redis_cached_response["target_pipeline"]}
    #         save_response_to_file(target_file_path, cached_responses_target)
    #         print(f"Saved Redis data to file: {target_file_path}")

    #         return redis_cached_response
    #     else:
    #         print("Redis response is empty, fetching fresh data.")

    # Step 3: Fetch fresh data if not cached or cached data is empty
    

    try:
        response = {}
        all_entries = []
        analyzer = TargetAnalyzer(target)
        if build_cache == True:
            # Check for rate limiting
            if is_rate_limited():
                remaining_time = int(rate_limited_until - time.time())
                raise HTTPException(status_code=429, detail=f"Rate limit in effect. Try again after {remaining_time} seconds.")

            # Try Open Targets known drugs
            ot_response = analyzer.get_known_drugs()
            print(f"[DEBUG] OpenTargets raw response: {ot_response}")
            ot_entries = parse_knowndrugs_all(ot_response, diseases)
            print(f"[DEBUG] OpenTargets returned {len(ot_entries)} entries for {target}")

            # Try Strapi
            strapi_entries = get_target_pipeline_strapi_all(diseases, target)
            print(f"[DEBUG] Strapi returned {len(strapi_entries)} entries for {target}")

            # Combine results
            all_entries.extend(ot_entries)
            all_entries.extend(strapi_entries)

            # Enrich combined list (NCT titles, PMIDs, outcome statuses)
            if len(all_entries) > 0:
                for entry in all_entries:
                    ids = [u.split("/")[-1] for u in entry.get("Source URLs", [])]
                    entry["NctIdTitleMapping"] = fetch_nct_titles(ids)

                pmid_map = get_disease_pmid_nct_mapping([d.replace("_", " ") for d in diseases])
                all_entries = get_pmids_for_nct_ids_target_pipeline(all_entries, pmid_map)
                all_entries = add_outcome_status_target_pipeline(all_entries)
                # print("all entries in pipeline: ", all_entries)
                # Deduplicate entries
                all_entries = remove_duplicates(all_entries)
                # print("all_entries after duplicates: ", all_entries)
                # Build available diseases
                available = sorted({
                    e["Disease"].strip().replace("_", " ").lower()
                    for e in all_entries if e.get("Disease")
                })
                # print("available: ", available)
                # Combine cached and fresh data
                all_entries.extend(cached_data)
                all_entries = remove_duplicates(all_entries)
            else:
                print("No entries found in Open Targets or Strapi for the target.")
                available = []        
            # Step 4: Save fresh data to filesystem
            # Save to target.json
            cached_responses_target = load_response_from_file(target_file_path) if os.path.exists(target_file_path) else {}
            if endpoint in cached_responses_target and "target_pipeline" in cached_responses_target[endpoint]:
                cached_responses_target[endpoint]["target_pipeline"].extend(all_entries)
            else:
                cached_responses_target[endpoint] = {"target_pipeline": all_entries}
            cached_responses_target[endpoint]["target_pipeline"] = remove_duplicates(cached_responses_target[endpoint]["target_pipeline"])
            save_response_to_file(target_file_path, cached_responses_target)
            print(f"Updated cached response in file: {target_file_path}")

            # Save to target-disease*.json files
            for disease in diseases:
                disease_file_path = os.path.join(target_disease_cache_dir, f"{target}-{disease}.json")
                disease_data = [
                    entry for entry in all_entries
                    if entry.get("Disease") and entry["Disease"].strip().lower().replace(" ", "_") == disease
                ]
                cached_responses_disease = load_response_from_file(disease_file_path) if os.path.exists(disease_file_path) else {}
                if endpoint in cached_responses_disease and "target_pipeline" in cached_responses_disease[endpoint]:
                    cached_responses_disease[endpoint]["target_pipeline"].extend(disease_data)
                else:
                    cached_responses_disease[endpoint] = {"target_pipeline": disease_data}
                cached_responses_disease[endpoint]["target_pipeline"] = remove_duplicates(cached_responses_disease[endpoint]["target_pipeline"])
                save_response_to_file(disease_file_path, cached_responses_disease)
                print(f"Updated cached response in file: {disease_file_path}")

            # Final response
            response = {
                "target_pipeline": all_entries,
                "available_diseases": ["all"] + available
            }

            # Cache the response in Redis
            await set_cached_response(redis, key, response)

        return response

    except Exception as e:
        status_code = getattr(e, "status_code", None)
        if status_code == 429:
            set_rate_limit(RATE_LIMIT)
            raise e
        raise HTTPException(status_code=500, detail=str(e))

semaphore = asyncio.Semaphore(1)
@app.post("/market-intelligence/indication-pipeline-semaphore/", tags=["Market Intelligence"])
async def get_indication_pipeline_semaphore(request: DiseasesRequest,
                                  db: Session = Depends(get_db),
                                  build_cache: bool = False
    ):
    try:
        async with semaphore:  # This will block concurrent requests
            print(f"lock applied and processing {request.diseases}")
            response =  await get_indication_pipeline(request, db, build_cache)
        print("lock removed")
    except Exception as e:
        raise e
    return response    

@app.post("/market-intelligence/indication-pipeline/", tags=["Market Intelligence"])
async def get_indication_pipeline(request: DiseasesRequest,
                                  db: Session = Depends(get_db), build_cache: bool = False):
    diseases = request.diseases
    diseases: List[str] = [d.strip().lower().replace(" ", "_") for d in request.diseases]
    diseases_str = "-".join(diseases)
    key: str = f"/market-intelligence/indication-pipeline:{diseases_str}"
    endpoint: str = "/market-intelligence/indication-pipeline/"
    # Directory to store the cached JSON file
    cache_dir: str = "cached_data_json/disease"
    os.makedirs(cache_dir, exist_ok=True)  # Ensure the directory exists
    cached_diseases: Set[str] = set()
    cached_data: List = []
    for disease in diseases:
        disease_record = db.query(Disease).filter_by(id=f"{disease}").first()
        # 1. Check if the cached JSON file exists
        if disease_record is not None:
            cached_file_path: str = disease_record.file_path
            print(f"Loading cached response from file: {cached_file_path}")
            cached_responses: Dict = load_response_from_file(cached_file_path)

            # Check if the endpoint response exists in the cached data
            if f"{endpoint}" in cached_responses:
                cached_diseases.add(disease)
                print(f"Returning cached response from file: {cached_file_path}")
                cached_data.append(cached_responses[f"{endpoint}"]["indication_pipeline"])

    # filtering diseases whose response is not present in the json file
    filtered_diseases = [disease for disease in diseases if disease not in cached_diseases]
    print("filtered_diseases: ", filtered_diseases)
    
    diseases_and_efo = {}
    for disease_name in filtered_diseases:
        disease_name = disease_name.replace("_", " ")
        efo_id = get_efo_id(disease_name)
        if efo_id:
            diseases_and_efo[disease_name] = efo_id
        else:
            raise HTTPException(status_code=404, detail=f"EFO ID not found for {disease_name}")

    cached_response_api: Dict = {}
    for data in cached_data:
        disease_key, value = list(data.items())[0]
        if "indication_pipeline" not in cached_response_api:
            cached_response_api["indication_pipeline"] = {}
        cached_response_api["indication_pipeline"][disease_key] = value
    
    # cached_response_api=add_pipeline_indication_records({disease.replace("_"," ") for disease in cached_diseases},cached_response_api)
    if len(filtered_diseases) == 0:  # all pairs fo target and disease already present in the json file
        print("All pair of target and disease already present in cached json files,returning cached response")
        return cached_response_api


    try:
        response = {"indication_pipeline": {}}
        if build_cache == True:
            if is_rate_limited():
                remaining_time = int(rate_limited_until - time.time())
                raise HTTPException(status_code=429, detail=f"Rate limit in effect. Try again after {remaining_time} seconds.")
        
            disease_exact_synonyms:Dict[str,List[str]]={}
            for d in diseases_and_efo.keys():
                disease_exact_synonyms[d]=get_exact_synonyms(d)
            print("disease_exact_synonyms\n")
            print(f"{disease_exact_synonyms}")
            indication_pipeline:Dict[str, List[Dict]] = fetch_and_parse_diseases_known_drugs(diseases_and_efo,disease_exact_synonyms)
            print("fetch_and_parse_diseases_known_drugs\n")
            # adding strapi data
            # for disease_name,values in indication_pipeline.items():
            #     values.extend(get_indication_pipeline_strapi(disease_name))
            for disease_name,entries in indication_pipeline.items():
                for entry in entries:
                    entry["NctIdTitleMapping"]=fetch_nct_titles([url.split("/")[-1] for url in entry.get("Source URLs",[])])

                    
            indication_pipeline=get_pmids_for_nct_ids(indication_pipeline)
            print("get_pmids_for_nct_ids\n")
            indication_pipeline, openai_validity=add_outcome_status(indication_pipeline)
            print("add_outcome_status\n")
            response = {"indication_pipeline": indication_pipeline}
            for disease, value in response["indication_pipeline"].items():
                disease = disease.strip().lower().replace(" ", "_")
                disease_record = db.query(Disease).filter_by(id=f"{disease}").first()
                file_path: str = os.path.join(cache_dir, f"{disease}.json")

                # now add the response of each of the disease into lookup table.
                if disease_record is not None:
                    cached_file_path: str = disease_record.file_path
                    cached_responses = load_response_from_file(cached_file_path)
                else:
                    cached_responses = {}

                cached_responses[f"{endpoint}"] = {"indication_pipeline": {disease.replace("_", " "): value}}

                if disease_record is None:
                    save_response_to_file(file_path, cached_responses)
                    new_record = Disease(id=f"{disease}",
                                        file_path=file_path)  # Create a new instance of the identified model
                    db.add(new_record)  # Add the new record to the session
                    db.commit()  # Commit the transaction to save the record to the database
                    db.refresh(new_record)  # Refresh the instance to reflect any changes from the DB (like auto-generated
                    # fields)
                    print(f"Record with ID {disease} added to the target_disease table.")
                else:
                    save_response_to_file(cached_file_path, cached_responses)

            
        response["indication_pipeline"].update(cached_response_api.get("indication_pipeline", {}))
        response["indication_pipeline"]=remove_duplicates_from_indication_pipeline(response["indication_pipeline"])
        # response=add_pipeline_indication_records(diseases_and_efo,response)
        return response
    
    except Exception as e:
        status_code = getattr(e, "status_code", None)
        if status_code == 429:
            set_rate_limit(RATE_LIMIT)
            raise e
        raise HTTPException(status_code=500, detail=str(e))

semaphore = asyncio.Semaphore(1)
@app.post("/market-intelligence/complete-indication-pipeline-semaphore/", tags=["Market Intelligence"])
async def  get_complete_indication_pipeline_semaphore(request: DiseasesRequest,
                                  db: Session = Depends(get_db)):
    try:
        async with semaphore:  # This will block concurrent requests
            print(f"lock applied and processing {request.diseases}")
            response =  await get_complete_indication_pipeline(request, db)
        print("lock removed")
    except Exception as e:
        raise e
    return response    

@app.post("/market-intelligence/complete-indication-pipeline/", tags=["Market Intelligence"])
async def get_complete_indication_pipeline(request: DiseasesRequest,
                                  db: Session = Depends(get_db)):
    diseases = request.diseases
    diseases: List[str] = [d.strip().lower().replace(" ", "_") for d in request.diseases]
    diseases_str = "-".join(diseases)
    key: str = f"/market-intelligence/complete-indication-pipeline:{diseases_str}"
    endpoint: str = "/market-intelligence/complete-indication-pipeline/"
    # Directory to store the cached JSON file
    cache_dir: str = "cached_data_json/disease"
    os.makedirs(cache_dir, exist_ok=True)  # Ensure the directory exists
    cached_diseases: Set[str] = set()
    cached_data: List = []
    for disease in diseases:
        disease_record = db.query(Disease).filter_by(id=f"{disease}").first()
        # 1. Check if the cached JSON file exists
        if disease_record is not None:
            cached_file_path: str = disease_record.file_path
            print(f"Loading cached response from file: {cached_file_path}")
            cached_responses: Dict = load_response_from_file(cached_file_path)

            # Check if the endpoint response exists in the cached data
            if f"{endpoint}" in cached_responses:
                cached_diseases.add(disease)
                print(f"Returning cached response from file: {cached_file_path}")
                cached_data.append(cached_responses[f"{endpoint}"]["complete_indication_pipeline"])

    # filtering diseases whose response is not present in the json file
    filtered_diseases = [disease for disease in diseases if disease not in cached_diseases]
    print("filtered_diseases: ", filtered_diseases)
    
    cached_response_api: Dict = {}
    for data in cached_data:
        disease_key, value = list(data.items())[0]
        if "complete_indication_pipeline" not in cached_response_api:
            cached_response_api["complete_indication_pipeline"] = {}
        cached_response_api["complete_indication_pipeline"][disease_key] = value
    
    # cached_response_api=add_pipeline_indication_records({disease.replace("_"," ") for disease in cached_diseases},cached_response_api)
    if len(filtered_diseases) == 0:  # all pairs fo target and disease already present in the json file
        print("All pair of target and disease already present in cached json files,returning cached response")
        return cached_response_api


    try:
        if is_rate_limited():
            remaining_time = int(rate_limited_until - time.time())
            raise HTTPException(status_code=429, detail=f"Rate limit in effect. Try again after {remaining_time} seconds.")
    
        # fetching data from strapi
        print("Fetching data from strapi")
        strapi_entries = {}
        for disease_name in diseases:
            strapi_entries[disease] = get_indication_pipeline_strapi(disease_name)

        # fetching nct titles for strapi entries
        print("Fetching NCT titles for strapi entries")
        for disease_name,entries in strapi_entries.items():
            for entry in entries:
                entry["NctIdTitleMapping"]=fetch_nct_titles([url.split("/")[-1] for url in entry.get("Source URLs",[])])
        
        # fetch pmids for nct ids in strapi entries using mapping
        print("Mapping PMIDs for NCT IDs in strapi entries")
        strapi_entries=get_pmids_for_nct_ids(strapi_entries)
        
        #fetch pmids for nct ids in strapi entries using nct data
        print("Fetching PMIDS from NCT API")
        for disease_name, entries in strapi_entries.items():
            for entry in entries:
                if len(entry.get("PMIDs")) == 0:
                    nct_data = fetch_nct_data([url.split("/")[-1] for url in entry.get("Source URLs", [])])
                    pmids = [trial_data["PMIDs"] for trial_data in nct_data if "PMIDs" in trial_data]
                    entry['PMIDs'].extend(pmids[0])
        
        print("OpenAI status")
        strapi_entries, openai_validity=add_outcome_status(strapi_entries)

        for disease_name, entries in strapi_entries.items():
            request_data = DiseasesRequest(diseases=[disease_name.replace("_", " ")])
                # Make the POST request to the internal API endpoint
            response = client.post("/market-intelligence/indication-pipeline/", json=request_data.dict())
            if response.status_code != 200:
                raise HTTPException(status_code=response.status_code, detail=response.json())
            indication_pipeline = response.json()
            entries.extend(indication_pipeline["indication_pipeline"][disease_name.replace("_", " ")])
            print("after fetching from indication pipeline: ", )

        response = {"complete_indication_pipeline": strapi_entries}
        for disease, value in response["complete_indication_pipeline"].items():
            disease = disease.strip().lower().replace(" ", "_")
            disease_record = db.query(Disease).filter_by(id=f"{disease}").first()
            file_path: str = os.path.join(cache_dir, f"{disease}.json")

            # now add the response of each of the disease into lookup table.
            if disease_record is not None:
                cached_file_path: str = disease_record.file_path
                cached_responses = load_response_from_file(cached_file_path)
            else:
                cached_responses = {}

            cached_responses[f"{endpoint}"] = {"complete_indication_pipeline": {disease.replace("_", " "): value}}

            if disease_record is None:
                save_response_to_file(file_path, cached_responses)
                new_record = Disease(id=f"{disease}",
                                     file_path=file_path)  # Create a new instance of the identified model
                db.add(new_record)  # Add the new record to the session
                db.commit()  # Commit the transaction to save the record to the database
                db.refresh(new_record)  # Refresh the instance to reflect any changes from the DB (like auto-generated
                # fields)
                print(f"Record with ID {disease} added to the target_disease table.")
            else:
                save_response_to_file(cached_file_path, cached_responses)

        
        response["complete_indication_pipeline"].update(cached_response_api.get("complete_indication_pipeline", {}))
        response["complete_indication_pipeline"]=remove_duplicates_from_indication_pipeline(response["complete_indication_pipeline"])
        # response=add_pipeline_indication_records(diseases_and_efo,response)
        return response
    
    except Exception as e:
        status_code = getattr(e, "status_code", None)
        if status_code == 429:
            set_rate_limit(RATE_LIMIT)
            raise e
        raise HTTPException(status_code=500, detail=str(e))


@app.post("/market-intelligence/kol/", tags=["Market Intelligence"])
async def get_kol(request: DiseasesRequest, redis: Redis = Depends(get_redis),
                  db: Session = Depends(get_db)):
    diseases: List[str] = request.diseases
    diseases = [s.strip().lower().replace(" ", "_") for s in diseases]
    diseases_str = "-".join(diseases)

    # Generate a cache key for the request using target and disease list
    key: str = f"/market-intelligence/kol/:{diseases_str}"
    endpoint: str = "/market-intelligence/kol/"

    # Directory to store the cached JSON file
    cache_dir: str = "cached_data_json/disease"
    os.makedirs(cache_dir, exist_ok=True)  # Ensure the directory exists

    cached_diseases: Set[str] = set()
    cached_data: Dict = {}
    for disease in diseases:
        disease_record = db.query(Disease).filter_by(id=f"{disease}").first()
        # 1. Check if the cached JSON file exists
        if disease_record is not None:
            cached_file_path: str = disease_record.file_path
            print(f"Loading cached response from file: {cached_file_path}")
            cached_responses: Dict = load_response_from_file(cached_file_path)

            # Check if the endpoint response exists in the cached data
            if f"{endpoint}" in cached_responses:
                cached_diseases.add(disease)
                print(f"Returning cached response from file: {cached_file_path}")
                cached_data[disease.replace("_", " ")] = cached_responses[f"{endpoint}"][disease.replace("_", " ")]

    # filtering diseases whose response is not present in the json file
    filtered_diseases = [disease for disease in diseases if disease not in cached_diseases]

    if len(filtered_diseases) == 0:  # all disease already present in the json file
        print("All diseases already present in cached json files,returning cached response")
        await set_cached_response(redis, key, cached_data)
        return cached_data

    print("filtered diseases: ", filtered_diseases)
    # Check if cached response exists in Redis
    cached_response_redis: dict = await get_cached_response(redis, key)
    if cached_response_redis:
        print("Returning chached response")
        return cached_response_redis

    diseases_and_efo = {}
    for disease_name in filtered_diseases:
        disease_name = disease_name.replace("_", " ")
        efo_id = get_efo_id(disease_name)
        if efo_id:
            diseases_and_efo[disease_name] = efo_id
        else:
            raise HTTPException(status_code=404, detail=f"EFO ID not found for {disease_name}")

    try:
        # indication_pipeline = fetch_and_parse_diseases_known_drugs(diseases_and_efo)
        # response = {"indication_pipeline": indication_pipeline}
        request_data = DiseasesRequest(diseases=[s.strip().lower().replace("_", " ") for s in filtered_diseases])
        response = client.post("/market-intelligence/indication-pipeline/", json=request_data.dict())
        response = response.json()
        disease_nct_ids: Dict[str, List[Tuple[str, str]]] = extract_nct_ids(response)
        print(disease_nct_ids)
        final_response = fetch_data_for_diseases(disease_nct_ids)

        for disease, data in final_response.items():
            disease: str = disease.strip().lower().replace(" ", "_")
            disease_record = db.query(Disease).filter_by(id=f"{disease}").first()
            file_path: str = os.path.join(cache_dir, f"{disease}.json")

            # now add the response of each of the disease into lookup table.
            if disease_record is not None:
                cached_file_path: str = disease_record.file_path
                cached_responses = load_response_from_file(cached_file_path)
            else:
                cached_responses = {}

            cached_responses[f"{endpoint}"] = {disease.replace("_", " "): data}

            if disease_record is None:
                save_response_to_file(file_path, cached_responses)
                new_record = Disease(id=f"{disease}",
                                     file_path=file_path)  # Create a new instance of the identified model
                db.add(new_record)  # Add the new record to the session
                db.commit()  # Commit the transaction to save the record to the database
                db.refresh(new_record)  # Refresh the instance to reflect any changes from the DB (like auto-generated
                # fields)
                print(f"Record with ID {disease} added to the disease table.")
            else:
                save_response_to_file(cached_file_path, cached_responses)

        final_response.update(cached_data)
        await set_cached_response(redis, key, final_response)
        return final_response
    except Exception as e:
        raise HTTPException(status_code=500, detail=str(e))


@app.post("/market-intelligence/kol-videos/", tags=["Market Intelligence"])
async def get_kol_videos(request: DiseasesRequest, redis: Redis = Depends(get_redis),
                        db: Session = Depends(get_db)):
    """
    Get KOL (Key Opinion Leader) videos for specified diseases.
    Accepts a list of diseases and returns cached or fresh KOL video data.
    """
    diseases: List[str] = request.diseases
    diseases = [s.strip().lower().replace(' ', '_') for s in diseases]
    diseases_str = "-".join(diseases)

    # Generate a cache key for the request using endpoint and disease list
    key: str = f"/market-intelligence/kol-videos/:{diseases_str}"
    endpoint: str = "/market-intelligence/kol-videos/"

    # Directory to store the cached JSON file
    cache_dir: str = "cached_data_json/disease"
    os.makedirs(cache_dir, exist_ok=True)  # Ensure the directory exists

    cached_diseases: Set[str] = set()
    cached_data: Dict = {}
    
    # Check for cached data in database/files for each disease
    for disease in diseases:
        disease_record = db.query(Disease).filter_by(id=f"{disease}").first()
        
        # Check if the cached JSON file exists
        if disease_record is not None:
            cached_file_path: str = disease_record.file_path
            print(f"Loading cached response from file: {cached_file_path}")
            
            try:
                cached_responses: Dict = load_response_from_file(cached_file_path)
                
                # Check if the endpoint response exists in the cached data
                if f"{endpoint}" in cached_responses:
                    cached_diseases.add(disease)
                    print(f"Returning cached response from file: {cached_file_path}")
                    cached_data[disease.replace("_", " ")] = cached_responses[f"{endpoint}"]
            except (json.JSONDecodeError, FileNotFoundError):
                print(f"Cached file {cached_file_path} is corrupted or not found, will fetch fresh data")

    # Filter diseases whose response is not present in the json file
    filtered_diseases = [disease for disease in diseases if disease not in cached_diseases]

    if len(filtered_diseases) == 0:  # all diseases already present in the json file
        print("All diseases already present in cached json files, returning cached response")
        await set_cached_response(redis, key, cached_data)
        return cached_data

    print("Filtered diseases: ", filtered_diseases)
    
    # Check if cached response exists in Redis
    cached_response_redis: dict = await get_cached_response(redis, key)
    if cached_response_redis:
        print("Returning cached response from Redis")
        return cached_response_redis

    try:
        # Process each filtered disease
        for disease in filtered_diseases:
            disease: str = disease.strip().lower().replace(" ", "_")
            disease_record = db.query(Disease).filter_by(id=f"{disease}").first()
            file_path: str = os.path.join(cache_dir, f"{disease}.json")

            # Load existing cached responses or create empty dict
            if disease_record is not None:
                cached_file_path: str = disease_record.file_path
                try:
                    cached_responses = load_response_from_file(cached_file_path)
                except (json.JSONDecodeError, FileNotFoundError):
                    print(f"Cached file {cached_file_path} is corrupted, creating new structure")
                    cached_responses = {}
            else:
                cached_responses = {}

            # Fetch KOL videos data from source
            print(f"Fetching KOL videos for disease: {disease}")
            kol_videos_data = fetch_kol_videos_from_source(disease.replace('_', ' '))
            
            # Update cached responses with new data
            cached_responses[f"{endpoint}"] = kol_videos_data

            # Save to file and update database
            if disease_record is None:
                # Create new disease record
                save_response_to_file(file_path, cached_responses)
                new_record = Disease(id=f"{disease}", file_path=file_path)
                db.add(new_record)
                db.commit()
                db.refresh(new_record)
                print(f"Record with ID {disease} added to the disease table.")
            else:
                # Update existing file
                save_response_to_file(cached_file_path, cached_responses)
                print(f"Updated cached file: {cached_file_path}")

            # Add to cached_data for response
            cached_data[disease.replace("_", " ")] = kol_videos_data

        # Cache the complete response in Redis
        await set_cached_response(redis, key, cached_data)
        print("Successfully processed and cached KOL videos data for all diseases")
        return cached_data
        
    except Exception as e:
        print(f"Error processing KOL videos: {e}")
        raise HTTPException(status_code=500, detail=str(e))


@app.post("/market-intelligence/key-influencers/", tags=["Market Intelligence"])
async def get_key_influencers(request: DiseasesRequest):
    """
    Fetch disease information from the loaded JSON data.
    Args:
        request (DiseaseRequest): A list of diseases to fetch data for.

    Returns:
        Dict: Disease information if available, or error message if not found.
    """
    diseases: List[str] = request.diseases
    diseases = [s.strip().lower() for s in diseases]

    # Initialize a dictionary to hold the response
    result: Dict[str, Any] = {}
    # Iterate through the requested diseases
    for disease in diseases:
        result[disease] = get_key_influencers_by_disease(disease)

    return result



@app.post("/market-intelligence/blackbox-warnings/",
    tags=["Market Intelligence"],
)
async def get_blackbox_warnings(
    batch: List[DiseaseDrugsMapping],
    redis: Redis = Depends(get_redis),
    db: Session = Depends(get_db)
):
    """
    Fetch black box warnings for a batch of disease-drug mappings.
    Args:
        batch (List[DiseaseDrugsMapping]): A list of disease-drug mappings to fetch warnings for.
    Model format:
        class DiseaseDrugsMapping(BaseModel):
            disease: str
            approved_drugs: List[str]
    Returns:
        Dict: A dictionary with disease as key and a list of drug warnings as value.
    """
    try:
        result = {}

        for request in batch:
            disease = request.disease.strip().lower().replace(" ", "_")
            raw_drugs = request.approved_drugs
            if not raw_drugs:
                result[disease] = []
                continue

            approved_drugs = [d.strip() for d in raw_drugs]
            key_drugs = [d.lower().replace(" ", "_") for d in approved_drugs]
            drugs_str = "-".join(sorted(key_drugs))
            endpoint = "/market-intelligence/blackbox-warnings/"
            cache_key = f"{endpoint}:{disease}:{drugs_str}"

            cache_dir = "cached_data_json/disease"
            os.makedirs(cache_dir, exist_ok=True)

            flat_list: List[Dict] = []
            missing: List[Tuple[str, str]] = []

            disease_record = db.query(Disease).filter_by(id=disease).first()

            if disease_record:
                cached_file = disease_record.file_path
                if not os.path.exists(cached_file):
                    print(f"Error: File for disease '{disease}' not found at {cached_file}")
                    raise HTTPException(status_code=404)

                print(f"Checking file cache: {cached_file}")
                cache = load_response_from_file(cached_file)
                file_cache = cache.get(endpoint, {})

                for drug, norm_key in zip(approved_drugs, key_drugs):
                    if norm_key in file_cache:
                        flat_list.append(file_cache[norm_key])
                    else:
                        missing.append((drug, norm_key))
            else:
                file_cache = {}
                missing = list(zip(approved_drugs, key_drugs))

            if missing:
                cached_redis = await get_cached_response(redis, cache_key)
                if cached_redis:
                    print("Found in Redis cache")
                    result[disease] = cached_redis
                    continue

            print("Fetching fresh data")
            for drug, norm_key in missing:
                chembl_id = resolve_chembl_id_from_name(drug)
                if not chembl_id:
                    response = {
                        "drug": drug,
                        "blackBoxWarning": False,
                        "chemblAvailable": False,
                        "drugWarnings": []
                    }
                    flat_list.append(response)
                    file_cache[norm_key] = response
                    continue

                warning_data = fetch_drug_warning_data(chembl_id)
                if not warning_data:
                    response = {
                        "drug": drug,
                        "blackBoxWarning": False,
                        "chemblAvailable": True,
                        "drugWarnings": []
                    }
                    flat_list.append(response)
                    file_cache[norm_key] = response
                    continue

                drug_entry = {
                    "drug": drug,
                    "blackBoxWarning": warning_data["blackBoxWarning"],
                    "chemblAvailable": True,
                    "drugWarnings": warning_data["drugWarnings"]
                }

                flat_list.append(drug_entry)
                file_cache[norm_key] = drug_entry

                await asyncio.sleep(0.5)

            if disease_record:
                file_path = disease_record.file_path
                cache = load_response_from_file(file_path)
            else:
                file_path = os.path.join(cache_dir, f"{disease}.json")
                cache = {}

            cache[endpoint] = file_cache
            save_response_to_file(file_path, cache)

            if not disease_record:
                new_rec = Disease(id=disease, file_path=file_path)
                db.add(new_rec)
                db.commit()
                db.refresh(new_rec)
                print(f"Created disease record for '{disease}'")

            await set_cached_response(redis, cache_key, flat_list)
            result[disease] = flat_list

        return {"warning": result}

    except Exception as e:
        print(f"Error: {e}")
        raise HTTPException(status_code=500)

@app.post("/market-intelligence/patient_advocacy_group/", tags=["Market Intelligence"])
async def get_patient_advocacy_group(request: DiseasesRequest):
    diseases: List[str] = request.diseases
    diseases = [s.strip().lower() for s in diseases]

    # Initialize a dictionary to hold the response
    result: Dict[str, Any] = {}
    # Iterate through the requested diseases
    for disease in diseases:
        result[disease] = get_patient_advocacy_group_by_disease(disease)

    return result


#################################### evidence page ##############################################

@app.post("/evidence/target-literature/", tags=["Evidence"])
async def get_evidence_target_literature(request: TargetRequest,
                                  db: Session = Depends(get_db),
                                  build_cache: bool = False
    ):
    diseases: List[str] = request.diseases
    if len(diseases):
        diseases = [s.strip().lower().replace(" ", "_") for s in diseases]
    else:
        diseases = ["no-disease"]
    target=request.target.strip().lower()

    # Generate a cache key for the request using target and disease list
    endpoint: str = "/evidence/target-literature/"

    # Directory to store the cached JSON file
    cache_dir: str = "cached_data_json/target_disease"
    os.makedirs(cache_dir, exist_ok=True)  # Ensure the directory exists

    cached_diseases: Set[str] = set()
    cached_data: Dict[str,Any] = {}
    for disease in diseases:
        target_disease_record = db.query(TargetDisease).filter_by(id=f"{target}-{disease}").first()
        # 1. Check if the cached JSON file exists
        if target_disease_record is not None:
            cached_file_path: str = target_disease_record.file_path
            print(f"Loading cached response from file: {cached_file_path}")
            cached_responses: Dict = load_response_from_file(cached_file_path)

            # Check if the endpoint response exists in the cached data
            if f"{endpoint}" in cached_responses:
                cached_diseases.add(disease)
                print(f"Returning cached response from file: {cached_file_path}")
                cached_data[disease.replace("_"," ")]=cached_responses[f"{endpoint}"]

    # filtering diseases whose response is not present in the json file
    filtered_diseases = [disease for disease in diseases if disease not in cached_diseases]

    if len(filtered_diseases) == 0:  # all disease already present in the json file
        print("All diseases already present in cached json files,returning cached response")
        return cached_data

    print("filtered diseases: ", filtered_diseases)
    # Check if cached response exists in Redis
    target_terms_file: str = "../target_data/target_terms.json"

    try:
        if build_cache == True:
            
            if is_rate_limited():
                remaining_time = int(rate_limited_until - time.time())
                raise HTTPException(status_code=429, detail=f"Rate limit in effect. Try again after {remaining_time} seconds.")
        
            for disease in filtered_diseases:
                
                target_disease_record = db.query(TargetDisease).filter_by(id=f"{target}-{disease}").first()
                file_path: str = os.path.join(cache_dir, f"{target}-{disease}.json")

                # now add the response of each of the disease into lookup table.
                if target_disease_record is not None:
                    cached_file_path: str = target_disease_record.file_path
                    cached_responses = load_response_from_file(cached_file_path)
                else:
                    cached_responses = {}
                
                pmids: List[str]=[]
                mesh_term = get_mesh_term_for_disease(disease.replace("_"," "))
                pmids=search_pubmed_target(target,disease.replace("_"," "),target_terms_file,mesh_term)
                print("pmids: ",len(pmids))
                all_literature_details: List[Dict[str,Any]] = fetch_literature_details_in_batches(disease.replace("_"," "),pmids)
                print("all_literature_details: ",len(all_literature_details))
                cached_data[disease.replace("_"," ")] = {"literature": all_literature_details}
                cached_responses[f"{endpoint}"]={"literature": all_literature_details}

                if target_disease_record is None:
                    save_response_to_file(file_path, cached_responses)
                    new_record = TargetDisease(id=f"{target}-{disease}", file_path=file_path)  # Create a new instance of the identified model
                    db.add(new_record)  # Add the new record to the session
                    db.commit()  # Commit the transaction to save the record to the database
                    db.refresh(new_record)  # Refresh the instance to reflect any changes from the DB (like auto-generated
                    # fields)
                    print(f"Record with ID {target}-{disease} added to the target-disease table.")
                else:
                    save_response_to_file(cached_file_path, cached_responses)

        return cached_data
    except Exception as e:
        status_code = getattr(e, "status_code", None)
        if status_code == 429:
            set_rate_limit(RATE_LIMIT)
            raise e
        raise HTTPException(status_code=500, detail=str(e))

semaphore = asyncio.Semaphore(1)
@app.post("/evidence/literature-semaphore/", tags=["Evidence"])
async def get_evidence_literature_semaphore(request: DiseasesRequest, redis: Redis = Depends(get_redis),
                                  db: Session = Depends(get_db), build_cache: bool = False):

    try:
        async with semaphore:  # This will block concurrent requests
            print(f"lock applied and processing {request.diseases}")
            response =  await get_evidence_literature(request, redis, db, build_cache)
        print("lock removed")
    except Exception as e:
        raise e
    return response

@app.post("/evidence/literature/", tags=["Evidence"])
async def get_evidence_literature(request: DiseasesRequest, redis: Redis = Depends(get_redis),
                                  db: Session = Depends(get_db), build_cache: bool = False):
    diseases: List[str] = request.diseases
    diseases = [s.strip().lower().replace(" ", "_") for s in diseases]
    diseases_str = "-".join(diseases)

    # Generate a cache key for the request using target and disease list
    key: str = f"/evidence/literature/:{diseases_str}"
    endpoint: str = "/evidence/literature/"

    # Directory to store the cached JSON file
    cache_dir: str = "cached_data_json/disease"
    os.makedirs(cache_dir, exist_ok=True)  # Ensure the directory exists

    cached_diseases: Set[str] = set()
    cached_data: Dict[str,Any] = {}
    for disease in diseases:
        disease_record = db.query(Disease).filter_by(id=f"{disease}").first()
        # 1. Check if the cached JSON file exists
        if disease_record is not None:
            cached_file_path: str = disease_record.file_path
            print(f"Loading cached response from file: {cached_file_path}")
            cached_responses: Dict = load_response_from_file(cached_file_path)

            # Check if the endpoint response exists in the cached data
            if f"{endpoint}" in cached_responses:
                cached_diseases.add(disease)
                print(f"Returning cached response from file: {cached_file_path}")
                cached_data[disease.replace("_"," ")]=cached_responses[f"{endpoint}"]

    # filtering diseases whose response is not present in the json file
    filtered_diseases = [disease for disease in diseases if disease not in cached_diseases]

    if len(filtered_diseases) == 0:  # all disease already present in the json file
        print("All diseases already present in cached json files,returning cached response")
        await set_cached_response(redis, key, cached_data)
        return cached_data

    print("filtered diseases: ", filtered_diseases)
    # Check if cached response exists in Redis
    cached_response_redis: dict = await get_cached_response(redis, key)
    if cached_response_redis:
        print("Returning chached response")
        return cached_response_redis

    try:
        if build_cache == True:
            if is_rate_limited():
                remaining_time = int(rate_limited_until - time.time())
                raise HTTPException(status_code=429, detail=f"Rate limit in effect. Try again after {remaining_time} seconds.")
        
            for disease in filtered_diseases:
                print("cached data doesn't exists...Generating the data")
                disease_record = db.query(Disease).filter_by(id=f"{disease}").first()
                file_path: str = os.path.join(cache_dir, f"{disease}.json")

                # now add the response of each of the disease into lookup table.
                if disease_record is not None:
                    cached_file_path: str = disease_record.file_path
                    cached_responses = load_response_from_file(cached_file_path)
                else:
                    cached_responses = {}
                
                pmids: List[str]=[]
                mesh_term=get_mesh_term_for_disease(disease.replace("_"," "))
                pmids=search_pubmed(mesh_term)
                print("pmids: ",len(pmids))
                all_literature_details: List[Dict[str,Any]] = fetch_literature_details_in_batches(disease.replace("_"," "),pmids)
                print("all_literature_details: ",len(all_literature_details))
                cached_data[disease.replace("_"," ")] = {"literature": all_literature_details}
                cached_responses[f"{endpoint}"]={"literature": all_literature_details}

                if disease_record is None:
                    save_response_to_file(file_path, cached_responses)
                    new_record = Disease(id=disease, file_path=file_path)  # Create a new instance of the identified model
                    db.add(new_record)  # Add the new record to the session
                    db.commit()  # Commit the transaction to save the record to the database
                    db.refresh(new_record)  # Refresh the instance to reflect any changes from the DB (like auto-generated
                    # fields)
                    print(f"Record with ID {disease} added to the disease table.")
                else:
                    save_response_to_file(cached_file_path, cached_responses)

            await set_cached_response(redis, key, cached_data)
        return cached_data

    except Exception as e:
        status_code = getattr(e, "status_code", None)
        if status_code == 429:
            set_rate_limit(RATE_LIMIT)
            raise e
        raise HTTPException(status_code=500, detail=str(e))

@app.post("/evidence/target-mouse-studies/", tags=["Evidence"])
async def get_target_mouse_studies(request: TargetOnlyRequest, redis: Redis = Depends(get_redis),
                            db: Session = Depends(get_db)):
    target: str = request.target.strip().lower()
    key: str = f"/evidence/target-mouse-studies/:{target}"
    endpoint: str = "/evidence/target-mouse-studies/"

    # Directory to store the cached JSON file
    cache_dir: str = "cached_data_json/target"
    os.makedirs(cache_dir, exist_ok=True)  # Ensure the directory exists

    # File path for the JSON response
    file_path: str = os.path.join(cache_dir, f"{target}.json")

    target_record = db.query(Target).filter_by(id=target).first()
    # 1. Check if the cached JSON file exists
    if target_record is not None:
        cached_file_path: str = target_record.file_path
        print(f"Loading cached response from file: {cached_file_path}")
        cached_responses: Dict = load_response_from_file(cached_file_path)

        # Check if the endpoint response exists in the cached data
        if f"{endpoint}" in cached_responses:
            print(f"Returning cached response from file: {cached_file_path}")
            return cached_responses[f"{endpoint}"]

    cached_response_redis = await get_cached_response(redis, key)
    if cached_response_redis:
        print("Returning redis cached response")
        return cached_response_redis

    analyzer = TargetAnalyzer(target)

    try:
        mouse_phenotypes = analyzer.get_mouse_phenotypes()
        mouse_studies = parse_mouse_phenotypes(mouse_phenotypes)
        response = {"mouse_studies": mouse_studies}

        await set_cached_response(redis, key, response)

        if target_record is not None:
            cached_responses = load_response_from_file(cached_file_path)
        else:
            cached_responses = {}

        cached_responses[f"{endpoint}"] = response

        if target_record is None:
            save_response_to_file(file_path, cached_responses)
            new_record = Target(id=target, file_path=file_path)  # Create a new instance of the identified model
            db.add(new_record)  # Add the new record to the session
            db.commit()  # Commit the transaction to save the record to the database
            db.refresh(new_record)  # Refresh the instance to reflect any changes from the DB (like auto-generated
            # fields)
            print(f"Record with ID {target} added to the target table.")
        else:
            save_response_to_file(cached_file_path, cached_responses)

        return response
    except Exception as e:
        raise HTTPException(status_code=500, detail=str(e))

@app.post("/evidence/mouse-studies/", tags=["Evidence"])
async def get_mouse_studies(request: DiseasesRequest, redis: Redis = Depends(get_redis),
                            db: Session = Depends(get_db)):
    diseases: List[str] = request.diseases
    diseases = [s.strip().lower().replace(" ", "_") for s in diseases]
    diseases_str = "-".join(diseases)

    # Generate a cache key for the request using target and disease list
    key: str = f"/evidence/mouse-studies/:{diseases_str}"
    endpoint: str = "/evidence/mouse-studies/"

    # Directory to store the cached JSON file
    cache_dir: str = "cached_data_json/disease"
    os.makedirs(cache_dir, exist_ok=True)  # Ensure the directory exists

    cached_diseases: Set[str] = set()
    cached_data: Dict[str,Any] = {}
    for disease in diseases:
        disease_record = db.query(Disease).filter_by(id=f"{disease}").first()
        # 1. Check if the cached JSON file exists
        if disease_record is not None:
            cached_file_path: str = disease_record.file_path
            print(f"Loading cached response from file: {cached_file_path}")
            cached_responses: Dict = load_response_from_file(cached_file_path)

            # Check if the endpoint response exists in the cached data
            if f"{endpoint}" in cached_responses:
                cached_diseases.add(disease)
                print(f"Returning cached response from file: {cached_file_path}")
                cached_data[disease.replace("_"," ")]=cached_responses[f"{endpoint}"]

    # filtering diseases whose response is not present in the json file
    filtered_diseases = [disease for disease in diseases if disease not in cached_diseases]

    if len(filtered_diseases) == 0:  # all disease already present in the json file
        print("All diseases already present in cached json files,returning cached response")
        await set_cached_response(redis, key, cached_data)
        return cached_data

    print("filtered diseases: ", filtered_diseases)
    # Check if cached response exists in Redis
    cached_response_redis: dict = await get_cached_response(redis, key)
    if cached_response_redis:
        print("Returning chached response")
        return cached_response_redis


    try:
        for disease in filtered_diseases:
            disease_record = db.query(Disease).filter_by(id=f"{disease}").first()
            file_path: str = os.path.join(cache_dir, f"{disease}.json")

            # now add the response of each of the disease into lookup table.
            if disease_record is not None:
                cached_file_path: str = disease_record.file_path
                cached_responses = load_response_from_file(cached_file_path)
            else:
                cached_responses = {}
            data=fetch_mouse_model_data_alliancegenome(disease_name=disease.replace("_"," "))
            cached_data[disease.replace("_"," ")]  = {"mouse_studies": data}
            cached_responses[f"{endpoint}"]={"mouse_studies": data}

            if disease_record is None:
                save_response_to_file(file_path, cached_responses)
                new_record = Disease(id=disease, file_path=file_path)  # Create a new instance of the identified model
                db.add(new_record)  # Add the new record to the session
                db.commit()  # Commit the transaction to save the record to the database
                db.refresh(new_record)  # Refresh the instance to reflect any changes from the DB (like auto-generated
                # fields)
                print(f"Record with ID {disease} added to the disease table.")
            else:
                save_response_to_file(cached_file_path, cached_responses)
        
        await set_cached_response(redis, key, cached_data)
        return cached_data
    except Exception as e:
        raise HTTPException(status_code=500, detail=str(e))

semaphore = asyncio.Semaphore(1)
@app.post("/evidence/network-biology-semaphore/", tags=["Evidence"])
async def get_network_biology_semaphore(request: DiseasesRequest,
                            db: Session = Depends(get_db), build_cache=False):
    try:
        async with semaphore:  # This will block concurrent requests
            print(f"lock applied and processing {request.diseases}")
            response =  await get_network_biology(request, db, build_cache)
            print("lock removed")
    except Exception as e:
        raise e
    return response

    
@app.post("/evidence/network-biology/", tags=["Evidence"])
async def get_network_biology(request: DiseasesRequest,
                            db: Session = Depends(get_db),
                            build_cache=False):
    diseases: List[str] = request.diseases
    diseases = [s.strip().lower().replace(" ", "_") for s in diseases]
    diseases_str = "-".join(diseases)
    key: str = f"/evidence/network-biology/:{diseases_str}"
    endpoint: str = "/evidence/network-biology/"

    # Directory to store the cached JSON file
    cache_dir: str = "cached_data_json/disease"
    os.makedirs(cache_dir, exist_ok=True)  # Ensure the directory exists
    
    cached_diseases: Set[str] = set()
    cached_data: Dict[str,Any] = {}
    for disease in diseases:
        disease_record = db.query(Disease).filter_by(id=f"{disease}").first()
        # 1. Check if the cached JSON file exists
        if disease_record is not None:
            cached_file_path: str = disease_record.file_path
            print(f"Loading cached response from file: {cached_file_path}")
            cached_responses: Dict = load_response_from_file(cached_file_path)

            # Check if the endpoint response exists in the cached data
            if f"{endpoint}" in cached_responses:
                cached_diseases.add(disease)
                print(f"Returning cached response from file: {cached_file_path}")
                cached_data[disease.replace("_"," ")]=cached_responses[f"{endpoint}"]

        # filtering diseases whose response is not present in the json file
    filtered_diseases = [disease for disease in diseases if disease not in cached_diseases]

    if len(filtered_diseases) == 0:  # all disease already present in the json file
        print("All diseases already present in cached json files,returning cached response")
        cached_data=enrich_disease_pathway_results(cached_data)
        return cached_data

    print("filtered diseases: ", filtered_diseases)

    try:
        if build_cache == True:
            for disease in filtered_diseases:
                disease_record = db.query(Disease).filter_by(id=f"{disease}").first()
                file_path: str = os.path.join(cache_dir, f"{disease}.json")

                data=fetch_and_filter_figures_by_disease_and_pmids(disease.replace("_"," "))
                cached_data[disease.replace("_"," ")] = {"results": data}

                if disease_record is not None:
                    cached_file_path: str = disease_record.file_path
                    cached_responses = load_response_from_file(cached_file_path)
                else:
                    cached_responses = {}

                cached_responses[f"{endpoint}"] = {"results": data}

                if disease_record is None:
                    save_response_to_file(file_path, cached_responses)
                    new_record = Disease(id=disease, file_path=file_path)  # Create a new instance of the identified model
                    db.add(new_record)  # Add the new record to the session
                    db.commit()  # Commit the transaction to save the record to the database
                    db.refresh(new_record)  # Refresh the instance to reflect any changes from the DB (like auto-generated
                    # fields)
                    print(f"Record with ID {disease} added to the disease table.")
                else:
                    save_response_to_file(cached_file_path, cached_responses)
            cached_data=enrich_disease_pathway_results(cached_data)    
        return cached_data
    except Exception as e:
        raise HTTPException(status_code=500, detail=str(e))

@app.post("/evidence/search-patent/", tags=["Evidence"])
async def search_patents(request: TargetRequest, redis: Redis = Depends(get_redis),
                         db: Session = Depends(get_db), build_cache: bool=False):
    """
    Return patents for target and diseases.
    """
    target, diseases = validate_target_and_diseases(request, require_diseases=False)
    target = target.strip().lower()
    diseases = [disease.lower().strip() for disease in diseases]
    endpoint: str = "/evidence/search-patent/"
    cache_dir: str = "cached_data_json/target_disease"
    os.makedirs(cache_dir, exist_ok=True)

    # If no diseases provided, treat as target-only search
    if not diseases or (len(diseases) == 1 and diseases[0].strip() == ""):
        diseases = ["no-disease"]

    redis_key: str = generate_cache_key(endpoint, target, diseases)
    cached_diseases: Set[str] = set()
    cached_data: Dict[str, Any] = {}
    for disease in diseases:
        disease_key = disease.replace(" ", "_")
        target_disease_record = db.query(TargetDisease).filter_by(id=f"{target}-{disease_key}").first()
        if target_disease_record is not None:
            cached_file_path: str = target_disease_record.file_path
            print(f"Loading cached response from file: {cached_file_path}")
            cached_responses: Dict = load_response_from_file(cached_file_path)
            if f"{endpoint}" in cached_responses:
                cached_diseases.add(disease)
                print(f"Returning cached response from file: {cached_file_path}")
                cached_data[disease.replace("_", " ")] = cached_responses[f"{endpoint}"]

    filtered_diseases = [disease for disease in diseases if disease not in cached_diseases]
    if len(filtered_diseases) == 0:
        print("All diseases already present in cached json files, returning cached response")
        await set_cached_response(redis, redis_key, cached_data)
        return cached_data

    print("filtered diseases: ", filtered_diseases)
    target_terms_file: str = "../target_data/target_terms.json"
    disease_synonyms_file: str = "../disease_data/diseases_synonyms.json"

    try:
        if build_cache==True:
            for disease in filtered_diseases:
                disease_key = disease.replace(" ", "_")
                target_disease_record = db.query(TargetDisease).filter_by(id=f"{target}-{disease_key}").first()
                file_path: str = os.path.join(cache_dir, f"{target}-{disease_key}.json")
                if target_disease_record is not None:
                    cached_file_path: str = target_disease_record.file_path
                    cached_responses = load_response_from_file(cached_file_path)
                else:
                    cached_responses = {}

                # Target-only search
                if disease == "no-disease":
                    query = build_query_target(target, target_terms_file)
                else:
                    query = build_query(target, disease, target_terms_file, disease_synonyms_file)
                print(query)

                params = {
                    "engine": "google_patents",
                    "q": query,
                    "api_key": SERP_API_KEY,
                    "language": "ENGLISH",
                    "num": 100
                }

                try:
                    response = requests.get(SERP_API_URL, params=params)
                    response.raise_for_status()
                    data = response.json()
                    keys_to_extract = ["patent_id", "pdf", "title", "assignee", "filing_date", "grant_date"]
                    filtered_results = []
                    for entry in data.get("organic_results", []):
                        filtered_data = {key: entry.get(key, "") for key in keys_to_extract}
                        country_status = entry.get("country_status", {})
                        filtered_data["country_status"] = country_status
                        filtered_data["expiry_date"] = add_years(filtered_data["filing_date"], 20) if filtered_data["filing_date"] else ""
                        filtered_results.append(filtered_data)
                    cached_data[disease.replace("_", " ")] = {"results": filtered_results}
                    cached_responses[f"{endpoint}"] = {"results": filtered_results}
                except requests.RequestException as exc:
                    raise HTTPException(status_code=exc.response.status_code, detail=f"Error: {exc.response.text}")

                if target_disease_record is None:
                    save_response_to_file(file_path, cached_responses)
                    new_record = TargetDisease(id=f"{target}-{disease_key}", file_path=file_path)
                    db.add(new_record)
                    db.commit()
                    db.refresh(new_record)
                    print(f"Record with ID {target}-{disease} added to the target_disease table.")
                else:
                    save_response_to_file(cached_file_path, cached_responses)

            await set_cached_response(redis, redis_key, cached_data)
        return cached_data

    except Exception as e:
        status_code = getattr(e, "status_code", None)
        if status_code == 429:
            set_rate_limit(RATE_LIMIT)
            raise e
        raise HTTPException(status_code=500, detail=str(e))

@app.post("/evidence/functional-genomics/", tags=["Evidence"])
async def get_functional_genomics(request: TargetOnlyRequest, redis: Redis = Depends(get_redis),
                                  db: Session = Depends(get_db)):
    """
    Return functional genomics for a given target.
    """
    target: str = request.target.strip().lower()
    print(target)
    key: str = f"/evidence/functional-genomics/:{target}"
    endpoint: str = "/evidence/functional-genomics/"

    # Directory to store the cached JSON file
    cache_dir: str = "cached_data_json/target"
    os.makedirs(cache_dir, exist_ok=True)  # Ensure the directory exists

    # File path for the JSON response
    file_path: str = os.path.join(cache_dir, f"{target}.json")

    target_record = db.query(Target).filter_by(id=target).first()
    # 1. Check if the cached JSON file exists
    if target_record is not None:
        cached_file_path: str = target_record.file_path
        print(f"Loading cached response from file: {cached_file_path}")
        cached_responses: Dict = load_response_from_file(cached_file_path)

        # Check if the endpoint response exists in the cached data
        if f"{endpoint}" in cached_responses:
            print(f"Returning cached response from file: {cached_file_path}")
            return cached_responses[f"{endpoint}"]

    cached_response_redis = await get_cached_response(redis, key)
    if cached_response_redis:
        print("Returning redis cached response")
        return cached_response_redis

    try:

        response: Dict[str, List[Dict[str, Any]]] = {"results": find_matching_screens_for_target(target)}

        await set_cached_response(redis, key, response)

        if target_record is not None:
            cached_responses = load_response_from_file(cached_file_path)
        else:
            cached_responses = {}

        cached_responses[f"{endpoint}"] = response

        if target_record is None:
            save_response_to_file(file_path, cached_responses)
            new_record = Target(id=target, file_path=file_path)  # Create a new instance of the identified model
            db.add(new_record)  # Add the new record to the session
            db.commit()  # Commit the transaction to save the record to the database
            db.refresh(new_record)  # Refresh the instance to reflect any changes from the DB (like auto-generated
            # fields)
            print(f"Record with ID {target} added to the target table.")
        else:
            save_response_to_file(cached_file_path, cached_responses)

        return response
    except Exception as e:
        raise HTTPException(status_code=500, detail=str(e))

semaphore = asyncio.Semaphore(1)
@app.post("/evidence/rna-sequence-semaphore/", tags=["Evidence"])
async def get_rna_sequence_semaphore(
        request: DiseasesRequest,  # Pydantic model that contains the target and diseases list
        redis: Redis = Depends(get_redis),  # Redis dependency for caching
        db: Session = Depends(get_db),
        build_cache: bool = False
):
    try:
        async with semaphore:  # This will block concurrent requests
            print(f"lock applied and processing {request.diseases}")
            response =  await get_rna_sequence(request, redis, db, build_cache)
            print("lock removed")
    except Exception as e:
        raise e
    return response

@app.post("/evidence/rna-sequence/", tags=["Evidence"])
async def get_rna_sequence(
        request: DiseasesRequest,  # Pydantic model that contains the target and diseases list
        redis: Redis = Depends(get_redis),  # Redis dependency for caching
        db: Session = Depends(get_db),
        build_cache: bool = False
    ):
    """
    Fetches RNA sequence data for list of diseases.
    """
    diseases: List[str] = request.diseases
    diseases = [s.strip().lower().replace(" ", "_") for s in diseases]
    diseases_str = "-".join(diseases)

    # Generate a cache key for the request using target and disease list
    key: str = f"/evidence/rna-sequence/:{diseases_str}"
    endpoint: str = "/evidence/rna-sequence/"

    # Directory to store the cached JSON file
    cache_dir: str = "cached_data_json/disease"
    os.makedirs(cache_dir, exist_ok=True)  # Ensure the directory exists

    cached_diseases: Set[str] = set()
    cached_data: dict = {}
    for disease in diseases:
        disease_record = db.query(Disease).filter_by(id=f"{disease}").first()
        # 1. Check if the cached JSON file exists
        if disease_record is not None:
            cached_file_path: str = disease_record.file_path
            print(f"Loading cached response from file: {cached_file_path}")
            cached_responses: Dict = load_response_from_file(cached_file_path)

            # Check if the endpoint response exists in the cached data
            disease_name: str = disease.replace("_", " ")
            if f"{endpoint}" in cached_responses and disease_name in cached_responses[endpoint]:
                cached_diseases.add(disease)
                print(f"Returning cached response from file: {cached_file_path}")
                cached_data[disease_name] = cached_responses[endpoint][disease_name]

    # filtering diseases whose response is not present in the json file
    filtered_diseases = [disease for disease in diseases if disease not in cached_diseases]
    filtered_diseases = [disease.replace("_", " ") for disease in filtered_diseases]

    if len(filtered_diseases) == 0:  # all disease already present in the json file
        print("All diseases already present in cached json files,returning cached response")
        await set_cached_response(redis, key, cached_data)
        return cached_data

    print("filtered diseases: ", filtered_diseases)
    # Check if cached response exists in Redis
    cached_response_redis: dict = await get_cached_response(redis, key)
    if cached_response_redis:
        print("Returning chached response")
        return cached_response_redis

    try:
        response: dict = {}
        if build_cache == True:
            if is_rate_limited():
                remaining_time = int(rate_limited_until - time.time())
                raise HTTPException(status_code=429, detail=f"Rate limit in effect. Try again after {remaining_time} seconds.")
        
            response: dict = get_geo_data_for_diseases(filtered_diseases)
            response=add_platform_name(response)
            response=add_study_type(response)
            response=add_sample_type(response)


            for disease, value in response.items():
                disease_key: str = disease.strip().lower().replace(" ", "_")
                disease_record = db.query(Disease).filter_by(id=f"{disease_key}").first()
                file_path: str = os.path.join(cache_dir, f"{disease_key}.json")

                # now add the response of each of the disease into lookup table.
                if disease_record is not None:
                    cached_file_path: str = disease_record.file_path
                    cached_responses = load_response_from_file(cached_file_path)
                else:
                    cached_responses = {}

                cached_responses[f"{endpoint}"] = {disease: value}

                if disease_record is None:
                    save_response_to_file(file_path, cached_responses)
                    new_record = Disease(id=f"{disease_key}",
                                        file_path=file_path)  # Create a new instance of the identified model
                    db.add(new_record)  # Add the new record to the session
                    db.commit()  # Commit the transaction to save the record to the database
                    db.refresh(new_record)  # Refresh the instance to reflect any changes from the DB (like auto-generated
                    # fields)
                    print(f"Record with ID {disease} added to the disease table.")
                else:
                    save_response_to_file(cached_file_path, cached_responses)
            
            await set_cached_response(redis, key, response)

        # Return the JSON response from the API
        response.update(cached_data)
        return response

    except Exception as e:
        status_code = getattr(e, "status_code", None)
        if status_code == 429:
            set_rate_limit(RATE_LIMIT)
            raise e
        # Raise a 500 HTTPException if an error occurs during the request
        raise HTTPException(status_code=500, detail=str(e))


@app.post("/evidence/top-10-literature/", tags=["Evidence"])
async def get_top_10_literature(request: DiseasesRequest):
    """
    Fetch disease information from the loaded JSON data.
    Args:
        request (DiseaseRequest): A diseases to fetch data for.

    Returns:
        Dict: Disease information if available, or error message if not found.
    """
    diseases: str = [disease.strip().lower() for disease in request.diseases]
    # Initialize a dictionary to hold the response
    result: Dict[str, Any] = {}
    try: 
        for disease in diseases:
            result[disease] = get_top_10_literature_helper(disease)

        return result
    except Exception as e:
        # Raise a 500 HTTPException if an error occurs during the request
        raise HTTPException(status_code=500, detail=str(e))
    
#################################### Genomics Data ##############################################
@app.post("/genomics/pgscatalog", tags=["Genomics"])
async def pgs_catalog_data(request: DiseasesRequest, redis: Redis = Depends(get_redis),
                            db: Session = Depends(get_db), build_cache: bool = False):
    
    """
    Fetches Genomics Data for given diseases using PGSCatalog API.
    """
    diseases: List[str] = request.diseases
    diseases = [s.strip().lower().replace(" ", "_") for s in diseases]
    diseases_str = "-".join(diseases)

    # Generate a cache key for the request using target and disease list
    key: str = f"/genomics/pgscatalog:{diseases_str}"
    endpoint: str = "/genomics/pgscatalog/"

    # Directory to store the cached JSON file
    cache_dir: str = "cached_data_json/disease"
    os.makedirs(cache_dir, exist_ok=True)  # Ensure the directory exists

    cached_diseases: Set[str] = set()
    cached_data: List = []
    response = {}
    for disease in diseases:
        disease_record = db.query(Disease).filter_by(id=f"{disease}").first()
        # 1. Check if the cached JSON file exists
        if disease_record is not None:
            cached_file_path: str = disease_record.file_path
            print(f"Loading cached response from file: {cached_file_path}")
            cached_responses: Dict = load_response_from_file(cached_file_path)

            # Check if the endpoint response exists in the cached data
            if f"{endpoint}" in cached_responses:
                cached_diseases.add(disease)
                print(f"Returning cached response from file: {cached_file_path}")
                response[disease.replace('_', ' ')] = cached_responses[endpoint]

    # filtering diseases whose response is not present in the json file
    filtered_diseases = [disease for disease in diseases if disease not in cached_diseases]

    if len(filtered_diseases) == 0:  # all disease already present in the json file
        print("All diseases already present in cached json files,returning cached response")
        await set_cached_response(redis, key, response)
        return response

    print("filtered diseases: ", filtered_diseases)
    # Check if cached response exists in Redis
    cached_response_redis: dict = await get_cached_response(redis, key)
    if cached_response_redis:
        print("Returning chached response")
        return cached_response_redis

    try:
        if build_cache == True:
            diseases_and_efo: Dict[str, str] = {}  # Dictionary to store disease names and their corresponding EFO IDs

            for disease in filtered_diseases:
                disease_name: str = disease.strip().lower().replace(" ", "_")
                disease_record = db.query(Disease).filter_by(id=f"{disease_name}").first()
                file_path: str = os.path.join(cache_dir, f"{disease_name}.json")

                # now add the response of each of the disease into lookup table.
                if disease_record is not None:
                    cached_file_path: str = disease_record.file_path
                    cached_responses = load_response_from_file(cached_file_path)
                else:
                    cached_responses = {}
                
                # Fetch PGS CAtalog data using EFO IDs
                efo_id: str = get_efo_id(disease_name.replace('_', ' ').lower())
                if efo_id:
                    diseases_and_efo[disease_name] = efo_id.replace(':', '_')
                    genomics_data = fetch_pgs_data(efo_id)
                else:
                    genomics_data = [f"EFO ID not found for {disease_name.replace('_', ' ')}"]

                cached_responses[f"{endpoint}"] = genomics_data
                if disease_record is None:
                    save_response_to_file(file_path, cached_responses)
                    new_record = Disease(id=f"{disease}",
                                        file_path=file_path)  # Create a new instance of the identified model
                    db.add(new_record)  # Add the new record to the session
                    db.commit()  # Commit the transaction to save the record to the database
                    db.refresh(new_record)  # Refresh the instance to reflect any changes from the DB (like auto-generated
                    # fields)
                    print(f"Record with ID {disease} added to the disease table.")
                else:
                    save_response_to_file(cached_file_path, cached_responses)
                print('disease: ', disease)
                print("output: ", cached_responses[f"{endpoint}"])
                response[disease.replace('_', ' ')]=cached_responses[f"{endpoint}"]
            await set_cached_response(redis, key, response)

        # Return the JSON response from the API
        return response

    except Exception as e:
        # Raise a 500 HTTPException if an error occurs during the request
        raise HTTPException(status_code=500, detail=str(e))

@app.post("/genomics/gwas-studies", tags=["Genomics"])
async def gwas_studies_data(request: DiseasesRequest, redis: Redis = Depends(get_redis),
                            db: Session = Depends(get_db)):
    
    """
    Fetches Studies from GWAS for given diseases using GWAS API.
    """
    diseases: List[str] = request.diseases
    diseases = [s.strip().lower().replace(" ", "_") for s in diseases]
    diseases_str = "-".join(diseases)

    # Generate a cache key for the request using target and disease list
    key: str = f"/genomics/gwas-studies:{diseases_str}"
    endpoint: str = "/genomics/gwas-studies/"

    # Directory to store the cached JSON file
    cache_dir: str = "cached_data_json/disease"
    os.makedirs(cache_dir, exist_ok=True)  # Ensure the directory exists

    cached_diseases: Set[str] = set()
    cached_data: List = []
    response = {}
    for disease in diseases:
        disease_record = db.query(Disease).filter_by(id=f"{disease}").first()
        # 1. Check if the cached JSON file exists
        if disease_record is not None:
            cached_file_path: str = disease_record.file_path
            print(f"Loading cached response from file: {cached_file_path}")
            cached_responses: Dict = load_response_from_file(cached_file_path)

            # Check if the endpoint response exists in the cached data
            if f"{endpoint}" in cached_responses:
                cached_diseases.add(disease)
                print(f"Returning cached response from file: {cached_file_path}")
                response[disease] = cached_responses[endpoint]

    # filtering diseases whose response is not present in the json file
    filtered_diseases = [disease for disease in diseases if disease not in cached_diseases]

    if len(filtered_diseases) == 0:  # all disease already present in the json file
        print("All diseases already present in cached json files,returning cached response")
        await set_cached_response(redis, key, response)
        return response

    print("filtered diseases: ", filtered_diseases)
    # Check if cached response exists in Redis
    cached_response_redis: dict = await get_cached_response(redis, key)
    if cached_response_redis:
        print("Returning chached response")
        return cached_response_redis

    try:
        
        diseases_and_efo: Dict[str, str] = {}  # Dictionary to store disease names and their corresponding EFO IDs

        for disease in filtered_diseases:
            disease_name: str = disease.strip().lower().replace(" ", "_")
            disease_record = db.query(Disease).filter_by(id=f"{disease_name}").first()
            file_path: str = os.path.join(cache_dir, f"{disease_name}.json")

            # now add the response of each of the disease into lookup table.
            if disease_record is not None:
                cached_file_path: str = disease_record.file_path
                cached_responses = load_response_from_file(cached_file_path)
            else:
                cached_responses = {}
            
            # Fetch PGS CAtalog data using EFO IDs
            efo_id: str = get_efo_id(disease_name.replace('_', ' ').lower())
            if efo_id:
                diseases_and_efo[disease_name] = efo_id.replace(':', '_')
                genomics_data = get_gwas_studies(efo_id)
            else:
                genomics_data = [f"EFO ID not found for {disease_name.replace('_', ' ')}"]

            cached_responses[f"{endpoint}"] = genomics_data
            if disease_record is None:
                save_response_to_file(file_path, cached_responses)
                new_record = Disease(id=f"{disease}",
                                     file_path=file_path)  # Create a new instance of the identified model
                db.add(new_record)  # Add the new record to the session
                db.commit()  # Commit the transaction to save the record to the database
                db.refresh(new_record)  # Refresh the instance to reflect any changes from the DB (like auto-generated
                # fields)
                print(f"Record with ID {disease} added to the disease table.")
            else:
                save_response_to_file(cached_file_path, cached_responses)
            print('disease: ', disease)
            print("output: ", cached_responses[f"{endpoint}"])
            response[disease]=cached_responses[f"{endpoint}"]
        await set_cached_response(redis, key, response)

        # Return the JSON response from the API
        return response

    except Exception as e:
        # Raise a 500 HTTPException if an error occurs during the request
        raise HTTPException(status_code=500, detail=str(e))
@app.post("/genomics/locus-zoom-new", tags=["Genomics"])
async def plot_locus_zoom(request: DiseaseRequest, redis: Redis = Depends(get_redis),
                            db: Session = Depends(get_db)):
    try:
        disease: str = request.disease
        efo_id: str = get_efo_id(disease.lower())
        gwas_disease_file_path = os.path.join(GWAS_DATA_DIR, f'{efo_id}.tsv')
        if not os.path.exists(gwas_disease_file_path):
            gwas_disease_file_path = load_data(efo_id)
        return gwas_disease_file_path

    except FileNotFoundError as e:
        print(e)
        return None

    except Exception as e:
        return None
@app.post("/genomics/locus-zoom", tags=["Genomics"])
async def plot_locus_zoom(request: DiseasesRequest, redis: Redis = Depends(get_redis),
                            db: Session = Depends(get_db)):
    try:
        diseases: str = [disease.lower() for disease in request.diseases]
        response = {}
        for disease in diseases:
            print('disease: ', disease)
            efo_id: str = get_efo_id(disease)
            gwas_disease_file_path = os.path.join(GWAS_DATA_DIR, f'{efo_id}.tsv')
            print("gwas_disease_file_path: ", gwas_disease_file_path)
            if not os.path.exists(gwas_disease_file_path):
                print("path doesn't exists")
                gwas_disease_file_path = load_data(efo_id)
            print("gwas_disease_file_path: ", gwas_disease_file_path)
            if gwas_disease_file_path and os.path.isfile(gwas_disease_file_path):
                response[disease] = gwas_disease_file_path
            
            else:
                response[disease] = None
            print("response: ", response)
        return response

    except Exception as e:
        return None

semaphore = asyncio.Semaphore(1)
@app.post("/disease-profile/genetic_testing_registery-semaphore/", tags=["Disease Profile"])
async def get_disease_gtr_data_semaphore(request: DiseasesRequest, redis: Redis = Depends(get_redis), db: Session = Depends(get_db),build_cache: bool = False
):
    try:
        async with semaphore:  # This will block concurrent requests
            print(f"lock applied and processing {request.diseases}")
            response =  await get_disease_gtr_data(request, redis, db, build_cache)
            print("lock removed")
    except Exception as e:
        raise e
    return response

@app.post("/disease-profile/genetic_testing_registery/", tags=["Disease Profile"])
async def get_disease_gtr_data(
        disease_request: DiseasesRequest,  # Use the Pydantic model here
        redis: Redis = Depends(get_redis),  # Redis dependency for caching
        db: Session = Depends(get_db),  # Database session
        build_cache: bool = False
        ):
    
    diseases = disease_request.diseases
    # disease: str = disease_request.disease.strip().lower().replace(" ", "_")
    diseases: List[str] = [d.strip().lower().replace(" ", "_") for d in disease_request.diseases]
    diseases_str = "-".join(diseases)

    # Generate a cache key for the request using target and disease list
    key: str = f"/disease-profile/gtr:{diseases_str}"
    endpoint: str = "/disease-profile/gtr/"

    # Directory to store the cached JSON file
    cache_dir: str = "cached_data_json/disease"
    os.makedirs(cache_dir, exist_ok=True)  # Ensure the directory exists

    cached_diseases: Set[str] = set()
    cached_data: Dict = {}

    for disease in diseases:
        
        # File path for the JSON response
        file_path: str = os.path.join(cache_dir, f"{disease}.json")

        disease_record = db.query(Disease).filter_by(id=disease).first()
        # 1. Check if the cached JSON file exists
        if disease_record is not None:
            cached_file_path: str = disease_record.file_path
            print(f"Loading cached response from file: {cached_file_path}")
            cached_responses: Dict = load_response_from_file(cached_file_path)

            # Check if the endpoint response exists in the cached data
            if f"{endpoint}" in cached_responses:
                cached_diseases.add(disease)
                print(f"Returning cached response from file: {cached_file_path}")
                if disease.replace("_", " ") in cached_responses[f"{endpoint}"]:
                    cached_data[disease.replace("_", " ")] = cached_responses[f"{endpoint}"][disease.replace("_", " ")]
                else:
                    cached_data[disease.replace("_", " ")] = cached_responses[f"{endpoint}"]
    
    filtered_diseases = [disease for disease in diseases if disease not in cached_diseases]
    print("filtered_diseases: ", filtered_diseases)

    if len(filtered_diseases) == 0:  # all pairs fo target and disease already present in the json file
        print("All pair of target and disease already present in cached json files,returning cached response")
        return cached_data

    # Check if cached response exists in Redis
    cached_response_redis: dict = await get_cached_response(redis, key)
    if cached_response_redis:
        print("Returning redis cached response")
        return cached_response_redis

    try:
        
        if build_cache == True:
            for disease in filtered_diseases:
                response_data = fetch_gtr_records(disease)
                response: Dict[str, Any] = {"data": response_data}

                await set_cached_response(redis, key, response)

                if disease_record is not None:
                    cached_responses = load_response_from_file(cached_file_path)
                else:
                    cached_responses = {}

                cached_responses[f"{endpoint}"] = response
                
                if disease_record is None:
                    save_response_to_file(file_path, cached_responses)
                    new_record = Disease(id=disease, file_path=file_path)  # Create a new instance of the identified model
                    db.add(new_record)  # Add the new record to the session
                    db.commit()  # Commit the transaction to save the record to the database
                    db.refresh(new_record)  # Refresh the instance to reflect any changes from the DB (like auto-generated
                    # fields)
                    print(f"Record with ID {disease} added to the disease table.")
                else:
                    save_response_to_file(cached_file_path, cached_responses)

                # Return the data in the response
                # cached_data(cached_responses)
                cached_data[disease.replace("_", " ")] = cached_responses[f"{endpoint}"]

        return cached_data
    
    except Exception as e:
        status_code = getattr(e, "status_code", None)
        if status_code == 429:
            set_rate_limit(RATE_LIMIT)
            raise e
        raise HTTPException(status_code=500, detail=str(e))

#################################### target assessment page ##############################################

@app.post("/target-assessment/targetability/", tags=["Target Assessment"])
async def get_targetability(request: TargetOnlyRequest, redis: Redis = Depends(get_redis),
                            db: Session = Depends(get_db)):
    target: str = request.target.strip().lower()
    key: str = f"/target-assessment/targetability/:{target}"
    endpoint: str = "/target-assessment/targetability/"

    # Directory to store the cached JSON file
    cache_dir: str = "cached_data_json/target"
    os.makedirs(cache_dir, exist_ok=True)  # Ensure the directory exists

    # File path for the JSON response
    file_path: str = os.path.join(cache_dir, f"{target}.json")

    target_record = db.query(Target).filter_by(id=target).first()
    # 1. Check if the cached JSON file exists
    if target_record is not None:
        cached_file_path: str = target_record.file_path
        print(f"Loading cached response from file: {cached_file_path}")
        cached_responses: Dict = load_response_from_file(cached_file_path)

        # Check if the endpoint response exists in the cached data
        if f"{endpoint}" in cached_responses:
            print(f"Returning cached response from file: {cached_file_path}")
            return cached_responses[f"{endpoint}"]

    cached_response_redis = await get_cached_response(redis, key)
    if cached_response_redis:
        print("Returning redis cached response")
        return cached_response_redis

    analyzer = TargetAnalyzer(target)

    try:
        targetability_data = analyzer.get_targetablitiy()
        print("targetability_data: ", targetability_data)
        parsed_targetability = parse_targetability(targetability_data, target)
        response = {"targetability": parsed_targetability}

        await set_cached_response(redis, key, response)

        if target_record is not None:
            cached_responses = load_response_from_file(cached_file_path)
        else:
            cached_responses = {}

        cached_responses[f"{endpoint}"] = response

        if target_record is None:
            save_response_to_file(file_path, cached_responses)
            new_record = Target(id=target, file_path=file_path)  # Create a new instance of the identified model
            db.add(new_record)  # Add the new record to the session
            db.commit()  # Commit the transaction to save the record to the database
            db.refresh(new_record)  # Refresh the instance to reflect any changes from the DB (like auto-generated
            # fields)
            print(f"Record with ID {target} added to the target table.")
        else:
            save_response_to_file(cached_file_path, cached_responses)

        return response
    except Exception as e:
        raise HTTPException(status_code=500, detail=str(e))

@app.post("/target-assessment/geneEssentialityMap/", tags=["Target Assessment"])
async def get_gene_essentiality_map(request: TargetOnlyRequest, redis: Redis = Depends(get_redis),
                                    db: Session = Depends(get_db)):
    target: str = request.target.strip().lower()
    key: str = f"/target-assessment/geneEssentialityMap/:{target}"
    endpoint: str = "/target-assessment/geneEssentialityMap/"
    print(f"gene map {target}")
    # Directory to store the cached JSON file
    cache_dir: str = "cached_data_json/target"
    os.makedirs(cache_dir, exist_ok=True)  # Ensure the directory exists

    # File path for the JSON response
    file_path: str = os.path.join(cache_dir, f"{target}.json")

    target_record = db.query(Target).filter_by(id=target).first()
    # 1. Check if the cached JSON file exists
    if target_record is not None:
        cached_file_path: str = target_record.file_path
        print(f"Loading cached response from file: {cached_file_path}")
        cached_responses: Dict = load_response_from_file(cached_file_path)

        # Check if the endpoint response exists in the cached data
        if f"{endpoint}" in cached_responses:
            print(f"Returning cached response from file: {cached_file_path}")
            return cached_responses[f"{endpoint}"]

    cached_response_redis = await get_cached_response(redis, key)
    if cached_response_redis:
        print("Returning redis cached response")
        return cached_response_redis

    analyzer = TargetAnalyzer(target)

    try:
        print("Getting gene essentiality data")
        geneEssentialityMapData = analyzer.get_target_gene_map()
        print("geneEssentialityMap ", geneEssentialityMapData)
        parsed_targetability = parse_gene_map(geneEssentialityMapData)
        response = {"geneEssentialityMap": parsed_targetability}

        await set_cached_response(redis, key, response)

        if target_record is not None:
            cached_responses = load_response_from_file(cached_file_path)
        else:
            cached_responses = {}

        cached_responses[f"{endpoint}"] = response

        if target_record is None:
            save_response_to_file(file_path, cached_responses)
            new_record = Target(id=target, file_path=file_path)  # Create a new instance of the identified model
            db.add(new_record)  # Add the new record to the session
            db.commit()  # Commit the transaction to save the record to the database
            db.refresh(new_record)  # Refresh the instance to reflect any changes from the DB (like auto-generated
            # fields)
            print(f"Record with ID {target} added to the target table.")
        else:
            save_response_to_file(cached_file_path, cached_responses)

        return response
    except Exception as e:
        raise HTTPException(status_code=500, detail=str(e))



@app.post("/target-assessment/tractability/", tags=["Target Assessment"])
async def get_tractability(request: TargetOnlyRequest, redis: Redis = Depends(get_redis),
                           db: Session = Depends(get_db)):
    target: str = request.target.strip().lower()
    key: str = f"/target-assessment/tractability/:{target}"
    endpoint: str = "/target-assessment/tractability/"

    # Directory to store the cached JSON file
    cache_dir: str = "cached_data_json/target"
    os.makedirs(cache_dir, exist_ok=True)  # Ensure the directory exists

    # File path for the JSON response
    file_path: str = os.path.join(cache_dir, f"{target}.json")

    target_record = db.query(Target).filter_by(id=target).first()
    # 1. Check if the cached JSON file exists
    if target_record is not None:
        cached_file_path: str = target_record.file_path
        print(f"Loading cached response from file: {cached_file_path}")
        cached_responses: Dict = load_response_from_file(cached_file_path)

        # Check if the endpoint response exists in the cached data
        if f"{endpoint}" in cached_responses:
            print(f"Returning cached response from file: {cached_file_path}")
            return cached_responses[f"{endpoint}"]

    cached_response_redis = await get_cached_response(redis, key)
    if cached_response_redis:
        print("Returning redis cached response")
        return cached_response_redis

    analyzer = TargetAnalyzer(target)

    try:
        tractability_data = analyzer.get_tractability()
        parsed_tractability = parse_tractability(tractability_data)
        response = {"tractability": parsed_tractability}

        await set_cached_response(redis, key, response)

        if target_record is not None:
            cached_responses = load_response_from_file(cached_file_path)
        else:
            cached_responses = {}

        cached_responses[f"{endpoint}"] = response

        if target_record is None:
            save_response_to_file(file_path, cached_responses)
            new_record = Target(id=target, file_path=file_path)  # Create a new instance of the identified model
            db.add(new_record)  # Add the new record to the session
            db.commit()  # Commit the transaction to save the record to the database
            db.refresh(new_record)  # Refresh the instance to reflect any changes from the DB (like auto-generated
            # fields)
            print(f"Record with ID {target} added to the target table.")
        else:
            save_response_to_file(cached_file_path, cached_responses)

        return response
    except Exception as e:
        raise HTTPException(status_code=500, detail=str(e))


@app.post("/target-assessment/paralogs/", tags=["Target Assessment"])
async def get_paralogs(request: TargetOnlyRequest, redis: Redis = Depends(get_redis), db: Session = Depends(get_db)):
    target: str = request.target.strip().lower()
    key: str = f"/target-assessment/paralogs/:{target}"
    endpoint: str = "/target-assessment/paralogs/"

    # Directory to store the cached JSON file
    cache_dir: str = "cached_data_json/target"
    os.makedirs(cache_dir, exist_ok=True)  # Ensure the directory exists

    # File path for the JSON response
    file_path: str = os.path.join(cache_dir, f"{target}.json")

    target_record = db.query(Target).filter_by(id=target).first()
    # 1. Check if the cached JSON file exists
    if target_record is not None:
        cached_file_path: str = target_record.file_path
        print(f"Loading cached response from file: {cached_file_path}")
        cached_responses: Dict = load_response_from_file(cached_file_path)

        # Check if the endpoint response exists in the cached data
        if f"{endpoint}" in cached_responses:
            print(f"Returning cached response from file: {cached_file_path}")
            return cached_responses[f"{endpoint}"]

    cached_response_redis = await get_cached_response(redis, key)
    if cached_response_redis:
        print("Returning redis cached response")
        return cached_response_redis

    analyzer = TargetAnalyzer(target)

    try:
        paralogs_data = analyzer.get_paralogs()
        parsed_paralogs = parse_paralogs(paralogs_data)
        response = {"paralogs": parsed_paralogs}
        await set_cached_response(redis, key, response)

        if target_record is not None:
            cached_responses = load_response_from_file(cached_file_path)
        else:
            cached_responses = {}

        cached_responses[f"{endpoint}"] = response

        if target_record is None:
            save_response_to_file(file_path, cached_responses)
            new_record = Target(id=target, file_path=file_path)  # Create a new instance of the identified model
            db.add(new_record)  # Add the new record to the session
            db.commit()  # Commit the transaction to save the record to the database
            db.refresh(new_record)  # Refresh the instance to reflect any changes from the DB (like auto-generated
            # fields)
            print(f"Record with ID {target} added to the target table.")
        else:
            save_response_to_file(cached_file_path, cached_responses)

        return response
    except Exception as e:
        raise HTTPException(status_code=500, detail=str(e))


@app.post("/fetch-graph/")
async def fetch_graph(request: GraphRequest, driver=Depends(get_neo4j_driver)
                      , db: Session = Depends(get_db)
                      ):
    """
    Return the data for knowledge graph.
    """

    efo_id_list: List[str] = list(map(get_efo_id, request.target_diseases))
    key_list: List[str] = [request.target_gene.strip().lower()] + efo_id_list + [request.metapath]
    key: str = ":".join(sorted(key_list))
    endpoint: str = "/fetch-graph/"
    print(key)
    cache_dir: str = "cached_data_json/target_disease"
    os.makedirs(cache_dir, exist_ok=True)  # Ensure the directory exists

    file_path: str = os.path.join(cache_dir, f"{key}.json")

    target_disease_record = db.query(TargetDisease).filter_by(id=f"{key}").first()
    # 1. Check if the cached JSON file exists
    if target_disease_record is not None:
        cached_file_path: str = target_disease_record.file_path
        print(f"Loading cached response from file: {cached_file_path}")
        cached_responses: Dict = load_response_from_file(cached_file_path)
        print(f"Returning cached response from file: {cached_file_path}")
        return cached_responses

    QUERIES = {
        "DGPG": """
            MATCH (d:`biolink:Disease`)-[r1]-(g1:`biolink:Gene`)-[r2]-(bp:`biolink:Pathway`)-[r3]-(g:`biolink:Gene`)
            WHERE g.name = $target_gene
            AND (d.id IN $diseases 
            OR any(id in d.equivalent_identifiers WHERE id IN $diseases))
            RETURN d, r1, g1, r2, bp, r3, g
        """,
        "GGGD": """
            MATCH(g:`biolink:Gene`{name:"TNFRSF4"})-[r1]-(g2:`biolink:Gene`)-[r2:`biolink:directly_physically_interacts_with`]-(g3)-[r3:`biolink:target_for`]-(d:`biolink:Disease`{name:"dermatitis, atopic"})
            WHERE g.name = $target_gene
            AND (d.id IN $diseases 
            OR any(id in d.equivalent_identifiers WHERE id IN $diseases))
            RETURN g, r1, g2, r2, g3, r3, d
        """
    }

    NODE_TYPES = {
        "DGPG": ['d', 'g1', 'bp', 'g'],
        "GGGD": ['g', 'g2', 'g3', 'd']
    }

    EDGE_TYPES = {
        "DGPG": ['r1', 'r2', 'r3'],
        "GGGD": ['r1', 'r2', 'r3']
    }

    # TODO: Add exception handling and return appropriate response and status code

    with driver.session() as session:
        result = session.run(
            QUERIES[request.metapath],
            parameters={
                "target_gene": request.target_gene,
                "diseases": efo_id_list
            }
        )

        # Format the results for Cytoscape.js
        graph_elements = format_for_cytoscape(
            query_result=result,
            node_types=NODE_TYPES[request.metapath],
            edge_types=EDGE_TYPES[request.metapath]
        )
    response: Dict[str, Any] = {"elements": graph_elements}

    if target_disease_record is None:
        save_big_response_to_file(file_path, response)
        new_record = TargetDisease(id=key, file_path=file_path)  # Create a new instance of the identified model
        db.add(new_record)  # Add the new record to the session
        db.commit()  # Commit the transaction to save the record to the database
        db.refresh(new_record)  # Refresh the instance to reflect any changes from the DB (like auto-generated
        # fields)
        print(f"Record with ID {key} added to the target-disease table.")

    return response


"""
GraphRAG Service Below
"""


class QuestionRequest(BaseModel):
    question: str


class AnswerResponse(BaseModel):
    answer: str
    llm_calls: int
    prompt_tokens: int


@app.post("/graphrag-answer/", response_model=AnswerResponse)
def graphrag_answer(question_request: QuestionRequest):
    try:
        # invoke graphrag for answer
        answer, llm_calls, prompt_tokens = get_graphrag_answer(question_request.question)

        # replacing references with clickable spans
        def format_references(answer_text):
            import re
            # regex matches patterns like Reports (15, 12, 27)
            return re.sub(r'Reports \(([\d, ,]+)(?:, \+more)?\)', lambda match: 'Reports ' + ', '.join(
                [f'<span onClick={{handleRef}} class="reference" data-ref="{num.strip()}">{num.strip()}</span>' for num
                 in match.group(1).split(',')]) + (', +more' if '+more' in match.group(0) else ''), answer_text)

        formatted_answer = format_references(answer)

        return AnswerResponse(
            answer=formatted_answer,
            llm_calls=llm_calls,
            prompt_tokens=prompt_tokens
        )
    except Exception as e:
        raise HTTPException(status_code=500, detail=str(e))


@app.get("/fetch-chunk/{reference_id}")
def fetch_chunk(reference_id: int):
    graphrag_dir = getenv("GRAPHRAG_DATA_DIR", None)
    try:
        communities_path = graphrag_dir + "/create_final_communities.parquet"
        text_units_path = graphrag_dir + "/create_base_text_units.parquet"

        result = fetch_text_chunks(reference_id, communities_path, text_units_path, folder_path="/app/graphRAG/data")

        return result

    except Exception as e:
        raise HTTPException(status_code=500, detail=str(e))


#################################### disease profile page ##############################################


@app.post("/disease-profile/details/", tags=["Disease Profile"])
async def get_diseases_profiles(
        request: DiseasesRequest,  # Pydantic model that contains the target and diseases list
        redis: Redis = Depends(get_redis),  # Redis dependency for caching
        db: Session = Depends(get_db)
):
    """
    Fetches disease profiles including their description and synonyms from the OpenTargets API.
    """
    diseases: List[str] = request.diseases
    diseases = [s.strip().lower().replace(" ", "_") for s in diseases]
    diseases_str = "-".join(diseases)

    # Generate a cache key for the request using target and disease list
    key: str = f"/disease-profile/details:{diseases_str}"
    endpoint: str = "/disease-profile/details/"

    # Directory to store the cached JSON file
    cache_dir: str = "cached_data_json/disease"
    os.makedirs(cache_dir, exist_ok=True)  # Ensure the directory exists

    cached_diseases: Set[str] = set()
    cached_data: List = []
    for disease in diseases:
        disease_record = db.query(Disease).filter_by(id=f"{disease}").first()
        # 1. Check if the cached JSON file exists
        if disease_record is not None:
            cached_file_path: str = disease_record.file_path
            print(f"Loading cached response from file: {cached_file_path}")
            cached_responses: Dict = load_response_from_file(cached_file_path)

            # Check if the endpoint response exists in the cached data
            if f"{endpoint}" in cached_responses:
                cached_diseases.add(disease)
                print(f"Returning cached response from file: {cached_file_path}")
                cached_data.append(cached_responses[f"{endpoint}"]["data"]["diseases"])

    # filtering diseases whose response is not present in the json file
    filtered_diseases = [disease for disease in diseases if disease not in cached_diseases]

    if len(filtered_diseases) == 0:  # all disease already present in the json file
        response = {"data": {"diseases": cached_data}}
        print("All diseases already present in cached json files,returning cached response")
        await set_cached_response(redis, key, response)
        return response

    print("filtered diseases: ", filtered_diseases)
    # Check if cached response exists in Redis
    cached_response_redis: dict = await get_cached_response(redis, key)
    if cached_response_redis:
        print("Returning chached response")
        return cached_response_redis

    diseases_and_efo: Dict[str, str] = {}  # Dictionary to store disease names and their corresponding EFO IDs

    # Iterate through each disease, fetch its EFO ID, and store it in the dictionary
    for disease_name in filtered_diseases:
        efo_id: str = get_efo_id(disease_name.replace("_", " "))
        if efo_id:
            diseases_and_efo[disease_name] = efo_id.replace(':', '_')
        else:
            raise HTTPException(status_code=404, detail=f"EFO ID not found for {disease_name}")

    # Extract the list of EFO IDs from the diseases_and_efo dictionary
    diseases_efo_ids: List[str] = list(diseases_and_efo.values())

    # GraphQL query string for fetching disease details
    query_string: str = DiseaseAnnotationQueryVariables

    # Set the variables to be passed into the GraphQL query
    variables: Dict[str, List[str]] = {"efoIds": diseases_efo_ids}
    print(variables)
    try:
        # Define the base URL for the OpenTargets API
        base_url: str = "https://api.platform.opentargets.org/api/v4/graphql"

        # Make a POST request to the GraphQL API
        response = requests.post(base_url, json={"query": query_string, "variables": variables})
        response = response.json()
        print("response: ", response)
        
        for record in response["data"]["diseases"]:
            disease: str = record["name"].strip().lower()
            strapi_disease_description: str=get_disease_description_strapi(disease)
            if strapi_disease_description:
                record["description"]=strapi_disease_description

        for record in response["data"]["diseases"]:
            disease: str = record["name"].strip().lower().replace(" ", "_")
            disease_record = db.query(Disease).filter_by(id=f"{disease}").first()
            file_path: str = os.path.join(cache_dir, f"{disease}.json")

            # now add the response of each of the disease into lookup table.
            if disease_record is not None:
                cached_file_path: str = disease_record.file_path
                cached_responses = load_response_from_file(cached_file_path)
            else:
                cached_responses = {}

            cached_responses[f"{endpoint}"] = {"data": {"diseases": record}}

            if disease_record is None:
                save_response_to_file(file_path, cached_responses)
                new_record = Disease(id=f"{disease}",
                                     file_path=file_path)  # Create a new instance of the identified model
                db.add(new_record)  # Add the new record to the session
                db.commit()  # Commit the transaction to save the record to the database
                db.refresh(new_record)  # Refresh the instance to reflect any changes from the DB (like auto-generated
                # fields)
                print(f"Record with ID {disease} added to the disease table.")
            else:
                save_response_to_file(cached_file_path, cached_responses)

        response["data"]["diseases"].extend(cached_data)
        await set_cached_response(redis, key, response)

        # Return the JSON response from the API
        return response

    except Exception as e:
        # Raise a 500 HTTPException if an error occurs during the request
        raise HTTPException(status_code=500, detail=str(e))


@app.post("/disease-profile/details-llm/", tags=["Disease Profile"])
async def get_diseases_profiles_llm(
    request: DiseasesRequest,
    redis: Redis = Depends(get_redis),
    db: Session = Depends(get_db),
    build_cache: bool = False # Flag to control cache building
):
    """
    Fetches disease profiles using LLM with caching support.
    """
    diseases: List[str] = request.diseases
    diseases = [s.strip().lower().replace(" ", "_") for s in diseases]
    diseases_str = "-".join(diseases)

    # Generate cache key
    key: str = f"/disease-profile/details-llm/:{diseases_str}"
    endpoint: str = "/disease-profile/details-llm/"

    # Directory to store the cached JSON file
    cache_dir: str = "cached_data_json/disease"
    os.makedirs(cache_dir, exist_ok=True)

    # Check cache in files and database
    cached_diseases: Set[str] = set()
    cached_data: Dict[str, Any] = {}
    
    for disease in diseases:
        disease_record = db.query(Disease).filter_by(id=f"{disease}").first()
        if disease_record is not None:
            cached_file_path: str = disease_record.file_path
            print(f"Loading cached response from file: {cached_file_path}")
            cached_responses: Dict = load_response_from_file(cached_file_path)

            if f"{endpoint}" in cached_responses:
                cached_diseases.add(disease)
                print(f"Returning cached response from file: {cached_file_path}")
                cached_data[disease.replace("_", " ")] = cached_responses[f"{endpoint}"]

    # Filter diseases not in cache
    filtered_diseases = [disease for disease in diseases if disease not in cached_diseases]

    if len(filtered_diseases) == 0:
        print("All diseases already present in cached json files, returning cached response")
        await set_cached_response(redis, key, cached_data)
        return cached_data

    print("filtered diseases: ", filtered_diseases)

    # Check Redis cache
    cached_response_redis = await get_cached_response(redis, key)
    if cached_response_redis:
        print("Returning redis cached response")
        return cached_response_redis

    try:
        if build_cache == True:
            # Process non-cached diseases
            for disease in filtered_diseases:
                disease_record = db.query(Disease).filter_by(id=f"{disease}").first()
                file_path: str = os.path.join(cache_dir, f"{disease}.json")

                if disease_record is not None:
                    cached_file_path: str = disease_record.file_path
                    cached_responses = load_response_from_file(cached_file_path)
                else:
                    cached_responses = {}

                # Get LLM interpretation for disease
                disease_data = disease_interpreter(disease_name=disease.replace("_", " "))
                cached_data[disease.replace("_", " ")] = disease_data
                cached_responses[f"{endpoint}"] = disease_data

                # Save to cache file and database
                if disease_record is None:
                    save_response_to_file(file_path, cached_responses)
                    new_record = Disease(id=disease, file_path=file_path)
                    db.add(new_record)
                    db.commit()
                    db.refresh(new_record)
                    print(f"Record with ID {disease} added to the disease table.")
                else:
                    save_response_to_file(cached_file_path, cached_responses)

            await set_cached_response(redis, key, cached_data)
        return cached_data

    except Exception as e:
        raise HTTPException(status_code=500, detail=str(e))


@app.post("/disease-profile/ontology/", tags=["Disease Profile"])
async def get_disease_ontology(
        disease_request: DiseaseRequest,  # Use the Pydantic model here
        redis: Redis = Depends(get_redis),  # Redis dependency for caching
        db: Session = Depends(get_db)  # Database session
) -> Dict[str, List[Dict]]:
    """
    Fetches the ontology (ancestors, anchor, and descendants) for a given disease.
    """
    disease: str = disease_request.disease.strip().lower().replace(" ", "_")
    # Generate a cache key for the request using target and disease list
    key: str = f"/disease-profile/ontology:{disease}"
    endpoint: str = "/disease-profile/ontology/"

    # Directory to store the cached JSON file
    cache_dir: str = "cached_data_json/disease"
    os.makedirs(cache_dir, exist_ok=True)  # Ensure the directory exists

    # File path for the JSON response
    file_path: str = os.path.join(cache_dir, f"{disease}.json")

    disease_record = db.query(Disease).filter_by(id=disease).first()
    # 1. Check if the cached JSON file exists
    if disease_record is not None:
        cached_file_path: str = disease_record.file_path
        print(f"Loading cached response from file: {cached_file_path}")
        cached_responses: Dict = load_response_from_file(cached_file_path)

        # Check if the endpoint response exists in the cached data
        if f"{endpoint}" in cached_responses:
            print(f"Returning cached response from file: {cached_file_path}")
            return cached_responses[f"{endpoint}"]

    # Check if cached response exists in Redis
    cached_response_redis: dict = await get_cached_response(redis, key)
    if cached_response_redis:
        print("Returning redis cached response")
        return cached_response_redis

    try:
        # File path for the JSONL file
        jsonl_file_path: str = "../disease_data/diseases_efo.jsonl"

        # Get EFO ID for the disease and adjust the format
        efo_id: str = find_disease_id_by_name(jsonl_file_path, disease_request.disease.strip().lower())
        print(f"EFO ID: {efo_id}")

        # Create adjacency lists
        adj_list: Dict[str, List[str]] = create_adjacency_list(jsonl_file_path)
        adj_list_reverse: Dict[str, List[str]] = create_reverse_adjacency_list(jsonl_file_path)

        # Find ancestors and descendants
        ancestors: Set[str] = find_ancestors(efo_id, adj_list)
        descendants: Set[str] = set(adj_list_reverse.get(efo_id, []))

        combined_set: Set[str] = ancestors | descendants  # Using the union operator
        combined_set.add(efo_id)

        # Log the ancestors and descendants for debugging purposes
        print("Ancestors: ", ancestors)
        print("Descendants: ", descendants)

        # Prepare the response data list
        response_data: List[Dict] = []

        # Extract data for descendants, anchor, and ancestors
        response_data.extend(extract_data_by_ids(jsonl_file_path, descendants, combined_set, "child"))
        response_data.extend(extract_data_by_ids(jsonl_file_path, {efo_id}, combined_set, "anchor"))
        response_data.extend(extract_data_by_ids(jsonl_file_path, ancestors, combined_set, "ancestor"))

        response: Dict[str, Any] = {"data": response_data}

        await set_cached_response(redis, key, response)

        if disease_record is not None:
            cached_responses = load_response_from_file(cached_file_path)
        else:
            cached_responses = {}

        cached_responses[f"{endpoint}"] = response

        if disease_record is None:
            save_response_to_file(file_path, cached_responses)
            new_record = Disease(id=disease, file_path=file_path)  # Create a new instance of the identified model
            db.add(new_record)  # Add the new record to the session
            db.commit()  # Commit the transaction to save the record to the database
            db.refresh(new_record)  # Refresh the instance to reflect any changes from the DB (like auto-generated
            # fields)
            print(f"Record with ID {disease} added to the disease table.")
        else:
            save_response_to_file(cached_file_path, cached_responses)

        # Return the data in the response
        return response

    except KeyError as e:
        # Handle cases where the EFO ID or its ancestors/descendants are not found
        raise HTTPException(status_code=404, detail=f"EFO ID not found for disease: {disease}.") from e
    except Exception as e:
        # Handle any other unforeseen errors
        raise HTTPException(status_code=500, detail=str(e)) from e

@app.post("/disease-profile/complete-ontology/", tags=["Disease Profile"])
async def get_disease_complete_ontology(
        disease_request: DiseaseRequestOnto,  # Use the Pydantic model here
        redis: Redis = Depends(get_redis),  # Redis dependency for caching
        db: Session = Depends(get_db)  # Database session
    ) -> Dict[str, List[Dict]]:
    """
    Fetches the ontology (ancestors, anchor, and all descendants) for a given disease.
    """
    disease: str = disease_request.disease.strip().lower().replace(" ", "_")
    search_page: str = disease_request.search_page.strip().lower()

    # Generate a cache key for the request using target and disease list
    key: str = f"/disease-profile/complete-ontology:{disease}-{search_page}"
    endpoint: str = f"/disease-profile/complete-ontology-{search_page}/"

    # Directory to store the cached JSON file
    cache_dir: str = "cached_data_json/disease"
    os.makedirs(cache_dir, exist_ok=True)  # Ensure the directory exists

    # File path for the JSON response
    file_path: str = os.path.join(cache_dir, f"{disease}.json")

    disease_record = db.query(Disease).filter_by(id=disease).first()
    # 1. Check if the cached JSON file exists
    if disease_record is not None:
        cached_file_path: str = disease_record.file_path
        print(f"Loading cached response from file: {cached_file_path}")
        cached_responses: Dict = load_response_from_file(cached_file_path)

        # Check if the endpoint response exists in the cached data
        if f"{endpoint}" in cached_responses:
            print(f"Returning cached response from file: {cached_file_path}")
            return cached_responses[f"{endpoint}"]

    # Check if cached response exists in Redis
    cached_response_redis: dict = await get_cached_response(redis, key)
    if cached_response_redis:
        print("Returning redis cached response")
        return cached_response_redis

    try:
        # File path for the JSONL file
        jsonl_file_path: str = "../disease_data/diseases_efo.jsonl"

        # Get EFO ID for the disease and adjust the format
        efo_id: str = find_disease_id_by_name(jsonl_file_path, disease_request.disease.strip().lower())
        print(f"EFO ID: {efo_id}")

        # Create adjacency lists
        adj_list: Dict[str, List[str]] = create_adjacency_list(jsonl_file_path)
        adj_list_reverse: Dict[str, List[str]] = create_reverse_adjacency_list(jsonl_file_path)

        # Find ancestors and descendants
        ancestors: Set[str] = find_ancestors(efo_id, adj_list)
        # descendants: Set[str] = set(adj_list_reverse.get(efo_id, []))
        descendants: Set[str] = find_descendants(efo_id, adj_list_reverse)

        combined_set: Set[str] = ancestors | descendants  # Using the union operator
        combined_set.add(efo_id)

        # Log the ancestors and descendants for debugging purposes
        print("Ancestors: ", ancestors)
        print("Descendants: ", descendants)

        # Prepare the response data list
        
        response_data: List[Dict] = []

        # Extract data for descendants, anchor, and ancestors
        response_data.extend(extract_data_by_ids(jsonl_file_path, descendants, combined_set, "child"))
        response_data.extend(extract_data_by_ids(jsonl_file_path, {efo_id}, combined_set, "anchor"))
        if search_page == 'ontology':
            response_data.extend(extract_data_by_ids(jsonl_file_path, ancestors, combined_set, "ancestor"))

        response: Dict[str, Any] = {"data": response_data}

        await set_cached_response(redis, key, response)

        if disease_record is not None:
            cached_responses = load_response_from_file(cached_file_path)
        else:
            cached_responses = {}

        cached_responses[f"{endpoint}"] = response

        if disease_record is None:
            save_response_to_file(file_path, cached_responses)
            new_record = Disease(id=disease, file_path=file_path)  # Create a new instance of the identified model
            db.add(new_record)  # Add the new record to the session
            db.commit()  # Commit the transaction to save the record to the database
            db.refresh(new_record)  # Refresh the instance to reflect any changes from the DB (like auto-generated
            # fields)
            print(f"Record with ID {disease} added to the disease table.")
        else:
            save_response_to_file(cached_file_path, cached_responses)

        # Return the data in the response
        return response

    except KeyError as e:
        # Handle cases where the EFO ID or its ancestors/descendants are not found
        raise HTTPException(status_code=404, detail=f"EFO ID not found for disease: {disease}.") from e
    except Exception as e:
        # Handle any other unforeseen errors
        raise HTTPException(status_code=500, detail=str(e)) from e

#################################### search apis ##############################################


@app.post("/search", tags=["Searching"])
async def search_disease(
        search_query: SearchQueryModel,  # Type from your Pydantic model
        redis: Redis = Depends(get_redis)  # Redis dependency for caching
) -> Dict[str, Any]:  # Return type hint for the response
    """
    Fetches the top drug,diseases for a given  query.
    """
    # Generate a cache key for the request using target and disease list
    key: str = f"/search-disease:{search_query.queryString.lower()}"

    # Check if cached response exists in Redis
    cached_response: Optional[Dict[str, Any]] = await get_cached_response(redis, key)
    if cached_response:
        print("Returning cached response")
        return cached_response

    variables: Dict[str, Any] = {
        "queryString": search_query.queryString,  # Assuming it's a string
        "entityNames": search_query.entityNames,  # Assuming it's a list of strings
        "page": search_query.page.dict()  # Convert the page object to a dictionary
    }

    # Send GraphQL request
    response: Dict[str, Any] = send_graphql_request(SearchQuery, variables)

    await set_cached_response(redis, key, response)

    return response


#################################### login apis ##############################################

@app.post("/token")
async def login(form_data: OAuth2PasswordRequestForm = Depends(), db: Session = Depends(get_db)):
    user = authenticate_user(db, form_data.username, form_data.password)
    if not user:
        raise HTTPException(
            status_code=status.HTTP_401_UNAUTHORIZED,
            detail="Incorrect-- username or password",
            headers={"WWW-Authenticate": "Bearer"},
        )
    
    # Create token with role
    access_token_expires = timedelta(minutes=ACCESS_TOKEN_EXPIRE_MINUTES)
    access_token = create_access_token(
        data={"sub": user.username,"role":"admin"}, expires_delta=access_token_expires
    )
    
    return {"access_token": access_token, "token_type": "bearer"}

@app.get("/get-role")
def get_user_role(current_role: str = Depends(get_current_user_role)):
    return {"role": current_role}



#################################### apis to get html pages ##############################################

@app.get("/get-cover-page",tags=["HTML Pages"])
def fetch_landing_page() -> str:
    """
    API endpoint to fetch and return the cover page html.

    Returns:
        str: The landing page data as a string.
    """
    try:
        return get_conver_later_strapi()
    except Exception as e:
        raise HTTPException(status_code=500, detail=str(e))


#################################### Export feature apis ##############################################


@app.post("/export",tags=["Export API"])
async def get_excel_export(request: ExcelExportRequest):
    """
    Calls the `get_excel_export` API endpoint internally using TestClient.
    """
    try:
        # Prepare the request data for the DiseasesRequest model
        diseases=request.diseases
        filtered_diseases = [disease.strip().lower() for disease in diseases]
        target=request.target.strip().lower()
        endpoint: str=request.endpoint
        
        if endpoint=="/evidence/rna-sequence/":
            request_data = DiseasesRequest(diseases=filtered_diseases)
            # Make the POST request to the internal API endpoint
            response = client.post("/evidence/rna-sequence/", json=request_data.dict())
            if response.status_code != 200:
                raise HTTPException(status_code=response.status_code, detail=response.json())
            json_data=response.json()
            file_path = process_data_and_return_file_rna(json_data)
            return FileResponse(file_path, media_type="application/vnd.openxmlformats-officedocument.spreadsheetml.sheet", filename="rna_seq_excel.xlsx")
        elif endpoint=="/market-intelligence/indication-pipeline/":
            print(endpoint)
            request_data = DiseasesRequest(diseases=filtered_diseases)
            # Make the POST request to the internal API endpoint
            response = client.post("/market-intelligence/indication-pipeline/", json=request_data.dict())
            print(response)
            if response.status_code != 200:
                raise HTTPException(status_code=response.status_code, detail=response.json())
            json_data=response.json()
            file_path = process_pipeline_data(json_data)
            return FileResponse(file_path, media_type="application/vnd.openxmlformats-officedocument.spreadsheetml.sheet", filename="pipeline_indication_excel.xlsx")            
        elif endpoint=="/evidence/mouse-studies/":
            request_data = DiseasesRequest(diseases=filtered_diseases)
            # Make the POST request to the internal API endpoint
            response = client.post("/evidence/mouse-studies/", json=request_data.dict())
            if response.status_code != 200:
                raise HTTPException(status_code=response.status_code, detail=response.json())
            json_data=response.json()
            file_path = process_mouse_studies(json_data)
            return FileResponse(file_path, media_type="application/vnd.openxmlformats-officedocument.spreadsheetml.sheet", filename="animal_model_excel.xlsx")
        elif endpoint=="/evidence/search-patent/":
            request_data = TargetRequest(target=target,diseases=filtered_diseases)
            # Make the POST request to the internal API endpoint
            response = client.post("/evidence/search-patent/", json=request_data.dict())
            if response.status_code != 200:
                raise HTTPException(status_code=response.status_code, detail=response.json())
            json_data=response.json()
            file_path = process_patent_data(json_data)
            return FileResponse(file_path, media_type="application/vnd.openxmlformats-officedocument.spreadsheetml.sheet", filename="patent_excel.xlsx")  
        
        elif endpoint=="/evidence/target-literature/":
            request_data = TargetRequest(target=target,diseases=filtered_diseases)
            # Make the POST request to the internal API endpoint
            response = client.post("/evidence/target-literature/", json=request_data.dict())
            if response.status_code != 200:
                raise HTTPException(status_code=response.status_code, detail=response.json())
            json_data=response.json()
            file_path = process_target_literature_excel(json_data)
            return FileResponse(file_path, media_type="application/vnd.openxmlformats-officedocument.spreadsheetml.sheet", filename="target_literature_excel.xlsx")  
        elif endpoint=="/evidence/target-mouse-studies/":
            request_data = TargetOnlyRequest(target=target)
            # Make the POST request to the internal API endpoint
            response = client.post("/evidence/target-mouse-studies/", json=request_data.dict())
            if response.status_code != 200:
                raise HTTPException(status_code=response.status_code, detail=response.json())
            json_data=response.json()
            file_path = process_model_studies(json_data)
            return FileResponse(file_path, media_type="application/vnd.openxmlformats-officedocument.spreadsheetml.sheet", filename="model_studies_excel.xlsx") 
        elif endpoint=="/market-intelligence/target-pipeline-all/":
            request_data = TargetRequest(target=target,diseases=filtered_diseases)
            # Make the POST request to the internal API endpoint
            response = client.post("/market-intelligence/target-pipeline-all/", json=request_data.dict())
            if response.status_code != 200:
                raise HTTPException(status_code=response.status_code, detail=response.json())
            json_data=response.json()
            file_path = process_target_pipeline(json_data)
            return FileResponse(file_path, media_type="application/vnd.openxmlformats-officedocument.spreadsheetml.sheet", filename="target_pipeline_excel.xlsx") 
        elif endpoint=="/target-indication-pairs":
            request_data = DiseasesRequest(diseases=filtered_diseases)
            # Make the POST request to the internal API endpoint
            response = client.post("/target-indication-pairs", json=request_data.dict())
            if response.status_code != 200:
                raise HTTPException(status_code=response.status_code, detail=response.json())
            json_data=response.json()
            file_path=process_cover_letter_list_excel(json_data)
            return FileResponse(file_path, media_type="application/vnd.openxmlformats-officedocument.spreadsheetml.sheet", filename="cover_letter_excel.xlsx") 
        elif endpoint == "/genomics/gwas-studies":
            # Fetch GWAS Studies Data
            request_data = DiseasesRequest(diseases=filtered_diseases)
            # Make the POST request to the internal API endpoint
            response = client.post("/genomics/gwas-studies", json=request_data.dict())
            if response.status_code != 200:
                raise HTTPException(status_code=response.status_code, detail=response.json())
            json_data1=response.json()
            # Fetch GWAS Associations Data
            association_path_list = []
            for disease in filtered_diseases:
                request_data = DiseaseRequest(disease=disease)
                print("request_data: ", request_data.dict())
                # Make the POST request to the internal API endpoint
                response = client.post("/genomics/locus-zoom-new", json=request_data.dict())
                if response.status_code != 200:
                    raise HTTPException(status_code=response.status_code, detail=response.json())

                association_path_list.append(response.json())
            print("association_path_list: ", association_path_list)
            json_data2= tsv_to_json(association_path_list, filtered_diseases)
            print("exporting")
            file_path=process_gwas_excel(json_data1, json_data2)
            return FileResponse(file_path, media_type="application/vnd.openxmlformats-officedocument.spreadsheetml.sheet", filename="gtr_excel.xlsx") 
        elif endpoint == "/disease-profile/genetic_testing_registery/":
            request_data = DiseasesRequest(diseases=filtered_diseases)
            # Make the POST request to the internal API endpoint
            response = client.post("/disease-profile/genetic_testing_registery/", json=request_data.dict())
            if response.status_code != 200:
                raise HTTPException(status_code=response.status_code, detail=response.json())
            json_data=response.json()
            file_path=process_gtr_excel(json_data)
            return FileResponse(file_path, media_type="application/vnd.openxmlformats-officedocument.spreadsheetml.sheet", filename="gwas_excel.xlsx") 
        elif endpoint == "/market-intelligence/key-influencers/":
            request_data = DiseasesRequest(diseases=filtered_diseases)
            # Make the POST request to the internal API endpoint
            response = client.post("/market-intelligence/key-influencers/", json=request_data.dict())
            if response.status_code != 200:
                raise HTTPException(status_code=response.status_code, detail=response.json())
            json_data=response.json()
            file_path=process_kol_excel(json_data)
            return FileResponse(file_path, media_type="application/vnd.openxmlformats-officedocument.spreadsheetml.sheet", filename="gwas_excel.xlsx") 
        
        elif endpoint == "/market-intelligence/kol-videos/":
            request_data = DiseasesRequest(diseases=filtered_diseases)
            # Make the POST request to the internal API endpoint
            response = client.post("/market-intelligence/kol-videos/", json=request_data.dict())
            if response.status_code != 200:
                raise HTTPException(status_code=response.status_code, detail=response.json())
            json_data=response.json()
            file_path=process_kol_videos(json_data)

        elif endpoint == "/market-intelligence/kol/":
            request_data=DiseasesRequest(diseases=filtered_diseases)
            response =client.post("/market-intelligence/kol/",json=request_data.dict())
            if response.status_code !=200:
               raise HTTPException(status_code=response.status_code, detail=response.json())
            json_data=response.json()
            file_path=process_site_investigators_excel(json_data)
            return FileResponse(file_path, media_type="application/vnd.openxmlformats-officedocument.spreadsheetml.sheet", filename="site_investigators_excel.xlsx") 
        elif endpoint == "/market-intelligence/patient_advocacy_group/":
            request_data=DiseasesRequest(diseases=filtered_diseases)
            response =client.post("/market-intelligence/patient_advocacy_group/",json=request_data.dict())
            if response.status_code !=200:
               raise HTTPException(status_code=response.status_code, detail=response.json())
            json_data=response.json()
            file_path=process_pag_excel(json_data)
            return FileResponse(file_path, media_type="application/vnd.openxmlformats-officedocument.spreadsheetml.sheet", filename="pag_excel.xlsx") 
        elif endpoint == "/evidence/literature/":
            request_data=DiseasesRequest(diseases=filtered_diseases)
            response =client.post("/evidence/literature/",json=request_data.dict())
            if response.status_code !=200:
               raise HTTPException(status_code=response.status_code, detail=response.json())
            json_data=response.json()
            response2= client.post("/evidence/top-10-literature/",json=request_data.dict())
            if response.status_code !=200:
                raise HTTPException(status_code=response.status_code, detail=response.json())   
            json_data2=response2.json()
            file_path=process_literature_excel(json_data,json_data2)
            return FileResponse(file_path, media_type="application/vnd.openxmlformats-officedocument.spreadsheetml.sheet", filename="pag_excel.xlsx") 
        elif endpoint=="/market-intelligence/patient-stories/":
            request_data = DiseasesRequest(diseases=filtered_diseases)
            # Make the POST request to the internal API endpoint
            response = client.post("/market-intelligence/patient-stories/", json=request_data.dict())
            if response.status_code != 200:
                raise HTTPException(status_code=response.status_code, detail=response.json())
            json_data=response.json()
            file_path=process_patientStories_excel(json_data)
            return FileResponse(file_path, media_type="application/vnd.openxmlformats-officedocument.spreadsheetml.sheet", filename="patient_stories.xlsx")

        else:
            raise HTTPException(status_code=status.HTTP_404_NOT_FOUND,detail="No functionality of export available")
        
    except Exception as e:
        raise HTTPException(status_code=500, detail=f"Error: {str(e)}")


@app.post("/target-indication-pairs",tags=["Target Indication Pairs"])
async def get_target_indication_pairs(request:DiseasesRequest):
    """
    return the target indication pairs record from strapi.
    """
    
    try:
        diseases=request.diseases
        diseases = [disease.strip().lower() for disease in diseases]
        response={}
        for disease in diseases:
            response[disease]=get_target_indication_pairs_strapi(disease)
        
        return response
    except Exception as e:
        raise HTTPException(status_code=500, detail=f"Error: {str(e)}")


@app.get("/phenotypes/lexical", tags=["Phenotypes entity search"])
async def get_phenotypes_lexical(query: str, offset: int = 0, limit: int = 20, conn = Depends(get_db_connection)):
    """
    Endpoint to query phenotypes lexically based on input string.
    """
    try:
        results = lexical_phenotype_search(query, conn)
        count = len(results)
        data = results.iloc[offset:offset + limit].to_dict(orient="records")
        return {"count": count, "data": data} 
    except Exception as e:
        raise HTTPException(status_code=500, detail=str(e))

@app.get("/genes/lexical", tags=["Genes"])
async def get_genes_lexical(query: str, offset: int = 0, limit: int = 20, conn = Depends(get_gene_search_db_connection)):
    """
    Endpoint to query genes based on input string.
    """
    try:
        results = lexical_gene_search(query, conn)
        count = len(results)
        data = results.iloc[offset:offset + limit].to_dict(orient="records")
        return {"count": count, "data": data} 
    except Exception as e:
        raise HTTPException(status_code=500, detail=str(e))
  
@app.get("/cache-data",tags=["Caching Data"])
def cache_data():
    print("API endpoint '/cache-data' is called.")
    try:
        cache_all_data(client)  # Call the cache_all_data function
        return {"message": "Cache data operation completed"}
    except Exception as e:
        print(f"Error in '/cache-data' endpoint: {e}")
        return {"message": "An error occurred during the cache operation."}

if __name__ == "__main__":
    uvicorn.run(app, host="0.0.0.0", port=8000, workers=1)

@app.post("/market-intelligence/patient-stories/", tags=["Market Intelligence"])
async def get_patient_stories(request: DiseasesRequest, redis: Redis = Depends(get_redis),
                  db: Session = Depends(get_db)):
    diseases: List[str] = request.diseases
    diseases = [s.strip().lower().replace(' ', '_') for s in diseases]
    diseases_str = "-".join(diseases)

    # Generate a cache key for the request using target and disease list
    key: str = f"/market-intelligence/patient-stories/:{diseases_str}"
    endpoint: str = "/market-intelligence/patient-stories/"

    # Directory to store the cached JSON file
    cache_dir: str = "cached_data_json/disease"
    os.makedirs(cache_dir, exist_ok=True)  # Ensure the directory exists

    cached_diseases: Set[str] = set()
    cached_data: Dict = {}
    for disease in diseases:
        disease_record = db.query(Disease).filter_by(id=f"{disease}").first()
        # 1. Check if the cached JSON file exists
        if disease_record is not None:
            cached_file_path: str = disease_record.file_path
            print(f"Loading cached response from file: {cached_file_path}")
            cached_responses: Dict = load_response_from_file(cached_file_path)

            # Check if the endpoint response exists in the cached data
            if f"{endpoint}" in cached_responses:
                cached_diseases.add(disease)
                print(f"Returning cached response from file: {cached_file_path}")
                cached_data[disease.replace("_", " ")] = cached_responses[f"{endpoint}"][disease.replace("_", " ")]

    # filtering diseases whose response is not present in the json file
    filtered_diseases = [disease for disease in diseases if disease not in cached_diseases]

    if len(filtered_diseases) == 0:  # all disease already present in the json file
        print("All diseases already present in cached json files,returning cached response")
        await set_cached_response(redis, key, cached_data)
        return cached_data

    print("filtered diseases: ", filtered_diseases)
    # Check if cached response exists in Redis
    cached_response_redis: dict = await get_cached_response(redis, key)
    if cached_response_redis:
        print("Returning chached response")
        return cached_response_redis


    try:

        for disease in filtered_diseases:
            disease: str = disease.strip().lower().replace(" ", "_")
            disease_record = db.query(Disease).filter_by(id=f"{disease}").first()
            file_path: str = os.path.join(cache_dir, f"{disease}.json")

            # now add the response of each of the disease into lookup table.
            if disease_record is not None:
                cached_file_path: str = disease_record.file_path
                cached_responses = load_response_from_file(cached_file_path)
            else:
                cached_responses = {}

            data = fetch_patient_stories_from_source(disease.replace('_', ' '))
            cached_responses[f"{endpoint}"] = {disease.replace("_", " "): data}

            if disease_record is None:
                save_response_to_file(file_path, cached_responses)
                new_record = Disease(id=f"{disease}",
                                     file_path=file_path)  # Create a new instance of the identified model
                db.add(new_record)  # Add the new record to the session
                db.commit()  # Commit the transaction to save the record to the database
                db.refresh(new_record)  # Refresh the instance to reflect any changes from the DB (like auto-generated
                # fields)
                print(f"Record with ID {disease} added to the disease table.")
            else:
                save_response_to_file(cached_file_path, cached_responses)

        cached_data.update(cached_responses)
        await set_cached_response(redis, key, cached_data)
        return cached_data
    except Exception as e:
        raise HTTPException(status_code=500, detail=str(e))<|MERGE_RESOLUTION|>--- conflicted
+++ resolved
@@ -981,9 +981,11 @@
                 endpoint in cached_responses_disease
                 and "target_pipeline" in cached_responses_disease[endpoint]
                 # and cached_responses_disease[endpoint]["target_pipeline"]  # Ensure target_pipeline is not empty
+                # and cached_responses_disease[endpoint]["target_pipeline"]  # Ensure target_pipeline is not empty
             ):
                 disease_data = [
                     entry for entry in cached_responses_disease[endpoint]["target_pipeline"]
+                    # if entry.get("Disease") and entry["Disease"].strip().lower().replace(" ", "_") == disease
                     # if entry.get("Disease") and entry["Disease"].strip().lower().replace(" ", "_") == disease
                 ]
                 cached_data.extend(disease_data)
@@ -999,9 +1001,11 @@
             endpoint in cached_responses_target
             and "target_pipeline" in cached_responses_target[endpoint]
             # and cached_responses_target[endpoint]["target_pipeline"]  # Ensure target_pipeline is not empty
+            # and cached_responses_target[endpoint]["target_pipeline"]  # Ensure target_pipeline is not empty
         ):
             filtered_target_data = [
                 entry for entry in cached_responses_target[endpoint]["target_pipeline"]
+                # if not diseases or (entry.get("Disease") and entry["Disease"].strip().lower().replace(" ", "_") in diseases)
                 # if not diseases or (entry.get("Disease") and entry["Disease"].strip().lower().replace(" ", "_") in diseases)
             ]
             cached_data.extend(filtered_target_data)
@@ -1038,29 +1042,25 @@
     if len(diseases):
         filtered_diseases = [d for d in diseases if d not in cached_diseases]
         if len(filtered_diseases) == 0:
-<<<<<<< HEAD
             response = {"target_pipeline": remove_duplicates(cached_data),
                         "available_diseases": ["all"] + list(cached_diseases)}
-=======
-            response = {"target_pipeline": remove_duplicates(cached_data)}
->>>>>>> 4ef89336
             print("Returning cached response from filesystem")
             # await set_cached_response(redis, key, response)  # Update Redis for faster access next time
             return response
     else:
         if len(cached_data) > 0:
-<<<<<<< HEAD
             response = {"target_pipeline": remove_duplicates(cached_data),
                         "available_diseases": ["all"] + list(cached_diseases)}
-=======
-            response = {"target_pipeline": remove_duplicates(cached_data)}
->>>>>>> 4ef89336
             print("Returning cached response from filesystem")
             # await set_cached_response(redis, key, response)  # Update Redis for faster access next time
             return response
 
 
+
     # Step 2: Check Redis (after filesystem)
+    # redis_cached_response = await get_cached_response(redis, key)
+    # if redis_cached_response:
+    #     print("Returning Redis cached response")
     # redis_cached_response = await get_cached_response(redis, key)
     # if redis_cached_response:
     #     print("Returning Redis cached response")
@@ -1082,6 +1082,23 @@
     #                     cached_responses_disease[endpoint] = {"target_pipeline": disease_data}
     #                 save_response_to_file(disease_file_path, cached_responses_disease)
     #                 print(f"Saved Redis data to file: {disease_file_path}")
+    #     # Ensure Redis response is not empty
+    #     if redis_cached_response.get("target_pipeline"):
+    #         # Save Redis data to filesystem to keep caches in sync
+    #         if diseases:
+    #             for disease in diseases:
+    #                 disease_file_path = os.path.join(target_disease_cache_dir, f"{target}-{disease}.json")
+    #                 disease_data = [
+    #                     entry for entry in redis_cached_response["target_pipeline"]
+    #                     if entry.get("Disease") and entry["Disease"].strip().lower().replace(" ", "_") == disease
+    #                 ]
+    #                 cached_responses_disease = load_response_from_file(disease_file_path) if os.path.exists(disease_file_path) else {}
+    #                 if endpoint in cached_responses_disease and "target_pipeline" in cached_responses_disease[endpoint]:
+    #                     cached_responses_disease[endpoint]["target_pipeline"].extend(disease_data)
+    #                 else:
+    #                     cached_responses_disease[endpoint] = {"target_pipeline": disease_data}
+    #                 save_response_to_file(disease_file_path, cached_responses_disease)
+    #                 print(f"Saved Redis data to file: {disease_file_path}")
 
     #         # Save to target.json
     #         cached_responses_target = load_response_from_file(target_file_path) if os.path.exists(target_file_path) else {}
@@ -1091,16 +1108,30 @@
     #             cached_responses_target[endpoint] = {"target_pipeline": redis_cached_response["target_pipeline"]}
     #         save_response_to_file(target_file_path, cached_responses_target)
     #         print(f"Saved Redis data to file: {target_file_path}")
+    #         # Save to target.json
+    #         cached_responses_target = load_response_from_file(target_file_path) if os.path.exists(target_file_path) else {}
+    #         if endpoint in cached_responses_target and "target_pipeline" in cached_responses_target[endpoint]:
+    #             cached_responses_target[endpoint]["target_pipeline"].extend(redis_cached_response["target_pipeline"])
+    #         else:
+    #             cached_responses_target[endpoint] = {"target_pipeline": redis_cached_response["target_pipeline"]}
+    #         save_response_to_file(target_file_path, cached_responses_target)
+    #         print(f"Saved Redis data to file: {target_file_path}")
 
     #         return redis_cached_response
     #     else:
     #         print("Redis response is empty, fetching fresh data.")
+    #         return redis_cached_response
+    #     else:
+    #         print("Redis response is empty, fetching fresh data.")
 
     # Step 3: Fetch fresh data if not cached or cached data is empty
     
+    
 
     try:
         response = {}
+        all_entries = []
+        analyzer = TargetAnalyzer(target)
         all_entries = []
         analyzer = TargetAnalyzer(target)
         if build_cache == True:
@@ -1128,7 +1159,30 @@
                 for entry in all_entries:
                     ids = [u.split("/")[-1] for u in entry.get("Source URLs", [])]
                     entry["NctIdTitleMapping"] = fetch_nct_titles(ids)
-
+            if len(all_entries) > 0:
+                for entry in all_entries:
+                    ids = [u.split("/")[-1] for u in entry.get("Source URLs", [])]
+                    entry["NctIdTitleMapping"] = fetch_nct_titles(ids)
+
+                pmid_map = get_disease_pmid_nct_mapping([d.replace("_", " ") for d in diseases])
+                all_entries = get_pmids_for_nct_ids_target_pipeline(all_entries, pmid_map)
+                all_entries = add_outcome_status_target_pipeline(all_entries)
+                # print("all entries in pipeline: ", all_entries)
+                # Deduplicate entries
+                all_entries = remove_duplicates(all_entries)
+                # print("all_entries after duplicates: ", all_entries)
+                # Build available diseases
+                available = sorted({
+                    e["Disease"].strip().replace("_", " ").lower()
+                    for e in all_entries if e.get("Disease")
+                })
+                # print("available: ", available)
+                # Combine cached and fresh data
+                all_entries.extend(cached_data)
+                all_entries = remove_duplicates(all_entries)
+            else:
+                print("No entries found in Open Targets or Strapi for the target.")
+                available = []        
                 pmid_map = get_disease_pmid_nct_mapping([d.replace("_", " ") for d in diseases])
                 all_entries = get_pmids_for_nct_ids_target_pipeline(all_entries, pmid_map)
                 all_entries = add_outcome_status_target_pipeline(all_entries)
