--- conflicted
+++ resolved
@@ -200,16 +200,10 @@
 
         auth = httpx.BasicAuth(self.username, self.password)
 
-<<<<<<< HEAD
-        # Use a single client instance for the retry attempts
-        async with httpx.AsyncClient(timeout=httpx.Timeout(180.0, connect=30.0)) as client:
-            logger.info(f"Sending content analysis request for: {figure_data.get('pmcid', 'unknown')}")
-=======
         # Use a single client instance for the retry attempts with shorter timeout
         async with httpx.AsyncClient(timeout=httpx.Timeout(120.0, connect=10.0)) as client:  # Reduced from 300s to 120s
             pmcid = figure_data.get('pmcid', 'unknown')
             logger.info(f"Sending content analysis request for: {pmcid}")
->>>>>>> ec81290d
             
             # Pre-check: Verify server health before making expensive request
             try:
